{
  "meta": {
<<<<<<< HEAD
    "version": "v10.0.0",
    "updated": "2025-07-02T18:32:07Z",
    "by": "anon987654321",
    "description": "Self-optimizing project completion system with world-class standards and workflow intelligence"
  },
  "system_directives": {
    "modification_philosophy": "surgical_enhancement_preserve_architecture",
    "integration_approach": "understand_before_modify",
    "prohibited_actions": [
      "naive_concatenation_appending",
      "architecture_ignorant_changes",
      "truncation_of_existing_logic",
      "removal_of_working_components"
    ],
    "required_before_modification": [
      "architectural_analysis",
      "compatibility_assessment",
      "impact_evaluation",
      "preservation_validation"
    ],
    "enhancement_guidelines": {
      "preserve_existing_structure": true,
      "maintain_version_integrity": true,
      "surgical_additions_only": true,
      "validate_architectural_fit": true
    }
=======
    "version": "v12.9.0",
    "updated": "2025-07-15T00:59:22Z",
    "by": "anon987654321",
    "description": "Self-optimizing project completion system with world-class standards",
    "cognitive_compliance": "self_applied_master_standards",
    "enhancement_note": "Enhanced with extreme scrutiny framework, cognitive load budgeting, and comprehensive circuit breakers"
>>>>>>> f2739dfb
  },
  "workflow": {
    "cognitive_header": "§ Workflow Intelligence System",
    "mode_detection": {
      "simple": [
        "basic_implementation", 
        "single_stack", 
        "minimal_features"
      ],
      "complex": [
        "business_plan", 
        "design_system", 
        "multi_technology", 
        "visualization", 
        "ai_integration", 
        "async_processing", 
        "browser_automation"
      ]
    },
    "phases": {
      "simple": [
        "analyze", 
        "build", 
        "verify", 
        "package"
      ],
      "complex": [
        "empathize_and_analyze", 
        "define_and_design", 
        "ideate_and_architect", 
        "prototype_and_implement", 
        "test_and_validate", 
        "optimize_and_refine", 
        "deliver_and_evolve"
      ]
    },
    "execution": {
      "auto_iterate": true,
      "max_iterations": 3,
      "validation_required": true,
      "ai_enhancement": "enabled",
      "autonomous_mode": {
        "enabled": true,
        "user_intervention": "minimal",
        "decision_threshold": "high_confidence",
        "fallback_to_user": "complex_decisions"
      }
    }
  },
  "core": {
    "cognitive_header": "§ Core Cognitive Framework",
    "cognitive_framework": {
      "version": "2.0.0",
      "compliance_level": "master",
      "formatting_standards": {
        "indentation": "2_spaces",
        "quotes": "double_quotes",
        "line_length": 120,
        "cognitive_headers": true
      },
      "cognitive_constraints": {
        "max_concepts_per_section": 7,
        "max_nesting_depth": 3,
        "context_switching_threshold": 3,
        "flow_state_protection": true
      },
      "implementation_patterns": {
        "circuit_breaker_required": true,
        "cognitive_load_monitoring": true,
        "attention_restoration": true,
        "working_memory_management": true
      },
      "extreme_scrutiny_framework": {
        "enabled": true,
        "precision_questions": {
          "specification_clarity": "What specific units, thresholds, and validation procedures are defined?",
          "edge_case_coverage": "What boundary conditions and error scenarios are addressed?",
          "resource_bounds": "What are the explicit memory, time, and processing limits?",
          "failure_modes": "What happens when each component fails or reaches capacity?",
          "measurement_precision": "How are success criteria quantified and verified?",
          "conflict_resolution": "What procedures handle conflicting requirements?"
        },
        "mandatory_validations": {
          "threshold_definitions": "All thresholds must include specific units and ranges",
          "resource_limits": "All processes must have explicit bounds and timeouts",
          "failure_handling": "All operations must define failure modes and recovery",
          "measurement_standards": "All success criteria must be quantifiable and testable"
        }
      },
      "cognitive_load_budgeting": {
        "enabled": true,
        "total_allocation": "100%",
        "allocation_strategy": {
          "analysis": "25%",
          "implementation": "40%",
          "validation": "20%",
          "optimization": "15%"
        },
        "overflow_handling": {
          "detection_threshold": "95%",
          "response_procedures": [
            "pause_non_critical_processes",
            "activate_circuit_breakers",
            "prioritize_core_functionality",
            "request_resource_increase"
          ]
        },
        "monitoring": {
          "real_time_tracking": "enabled",
          "allocation_alerts": "enabled",
          "rebalancing_triggers": "enabled",
          "performance_metrics": "enabled"
        }
      }
    },
    "circuit_breakers": {
      "cognitive_header": "§ Circuit Breaker Safety Systems",
      "enabled": true,
      "cognitive_overload_protection": {
        "detection_metrics": {
          "concept_density": "max_7_per_section",
          "nesting_depth": "max_3_levels",
          "context_switches": "max_3_per_minute",
          "working_memory_load": "max_7_concurrent_items"
        },
        "response_actions": {
          "pause_processing": "immediate",
          "reduce_complexity": "automatic",
          "request_clarification": "enabled",
          "fallback_to_simple_mode": "enabled"
        }
      },
      "infinite_loop_prevention": {
        "detection_methods": {
          "iteration_count": "max_1000_cycles",
          "time_threshold": "max_30_seconds",
          "resource_consumption": "max_80_percent",
          "pattern_repetition": "max_5_identical_cycles"
        },
        "termination_procedures": {
          "graceful_exit": "save_state_and_terminate",
          "resource_cleanup": "release_all_locks",
          "error_reporting": "log_detailed_diagnostics",
          "recovery_mode": "restart_with_reduced_scope"
        }
      },
      "resource_exhaustion_protection": {
        "monitoring_thresholds": {
          "memory_usage": "max_80_percent",
          "cpu_utilization": "max_75_percent",
          "storage_capacity": "max_90_percent",
          "network_bandwidth": "max_70_percent"
        },
        "mitigation_strategies": {
          "resource_prioritization": "core_functions_first",
          "background_task_suspension": "enabled",
          "cache_cleanup": "automatic",
          "connection_pooling": "enabled"
        }
      },
      "failure_cascades_prevention": {
        "isolation_mechanisms": {
          "component_sandboxing": "enabled",
          "dependency_isolation": "enabled",
          "error_containment": "enabled",
          "rollback_capabilities": "enabled"
        },
        "recovery_procedures": {
          "service_restart": "automatic",
          "state_restoration": "from_last_checkpoint",
          "dependency_verification": "enabled",
          "gradual_reintegration": "enabled"
        }
      }
    },
    "pitfall_prevention": {
      "cognitive_header": "§ Pitfall Prevention Systems",
      "enabled": true,
      "proactive_detection": {
        "pattern_recognition": {
          "infinite_loops": "detect_repetitive_patterns",
          "memory_leaks": "monitor_resource_growth",
          "deadlocks": "analyze_dependency_cycles",
          "performance_degradation": "track_execution_times"
        },
        "early_warning_indicators": {
          "resource_utilization": "80_percent_threshold",
          "response_time": "2_second_threshold",
          "error_rate": "5_percent_threshold",
          "complexity_metrics": "cognitive_load_95_percent"
        }
      },
      "recovery_systems": {
        "automated_recovery": {
          "service_restart": "enabled",
          "state_rollback": "enabled",
          "resource_cleanup": "enabled",
          "dependency_reset": "enabled"
        },
        "manual_intervention": {
          "escalation_procedures": "defined",
          "diagnostic_tools": "enabled",
          "recovery_playbooks": "available",
          "expert_consultation": "enabled"
        }
      },
      "prevention_strategies": {
        "design_patterns": {
          "circuit_breaker_integration": "mandatory",
          "timeout_mechanisms": "required",
          "resource_limits": "enforced",
          "error_handling": "comprehensive"
        },
        "monitoring_systems": {
          "real_time_alerts": "enabled",
          "trend_analysis": "enabled",
          "predictive_warnings": "enabled",
          "performance_baselines": "established"
        }
      }
    },
    "measurement_precision": {
      "cognitive_header": "§ Measurement Precision Standards",
      "enabled": true,
      "threshold_definitions": {
        "response_time": {
          "unit": "milliseconds",
          "acceptable": "< 200ms",
          "warning": "200-500ms",
          "critical": "> 500ms",
          "validation": "automated_testing"
        },
        "resource_utilization": {
          "unit": "percentage",
          "normal": "< 70%",
          "warning": "70-85%",
          "critical": "> 85%",
          "validation": "continuous_monitoring"
        },
        "error_rates": {
          "unit": "percentage",
          "acceptable": "< 1%",
          "warning": "1-5%",
          "critical": "> 5%",
          "validation": "error_tracking_systems"
        },
        "cognitive_load": {
          "unit": "percentage",
          "optimal": "< 80%",
          "warning": "80-95%",
          "overload": "> 95%",
          "validation": "cognitive_load_budgeting"
        }
      },
      "validation_procedures": {
        "automated_testing": {
          "unit_tests": "required",
          "integration_tests": "required",
          "performance_tests": "required",
          "load_tests": "required"
        },
        "monitoring_systems": {
          "real_time_metrics": "enabled",
          "historical_tracking": "enabled",
          "alert_systems": "enabled",
          "reporting_dashboards": "enabled"
        }
      }
    },
    "conflict_resolution": {
      "cognitive_header": "§ Conflict Resolution Procedures",
      "enabled": true,
      "detection_mechanisms": {
        "requirement_conflicts": {
          "performance_vs_security": "detect_trade_offs",
          "usability_vs_complexity": "analyze_user_impact",
          "speed_vs_accuracy": "measure_quality_metrics",
          "resource_vs_functionality": "evaluate_constraints"
        },
        "system_conflicts": {
          "dependency_conflicts": "version_compatibility_checks",
          "configuration_conflicts": "validate_settings",
          "resource_conflicts": "allocation_analysis",
          "timing_conflicts": "scheduling_verification"
        }
      },
      "resolution_procedures": {
        "prioritization_matrix": {
          "security": "highest_priority",
          "accessibility": "high_priority",
          "performance": "medium_priority",
          "features": "low_priority"
        },
        "escalation_process": {
          "automatic_resolution": "simple_conflicts",
          "stakeholder_consultation": "complex_conflicts",
          "expert_review": "critical_conflicts",
          "documentation_updates": "all_resolutions"
        }
      },
      "documentation_requirements": {
        "decision_rationale": "required",
        "impact_assessment": "required",
        "alternative_options": "required",
        "rollback_procedures": "required"
      }
    },
    "communication": {
      "style": "strunk_white_accessibility_conscious",
      "format": "essential_only_no_truncation",
      "temperature": {
        "analysis": 0.2,
        "creativity": 0.9,
        "implementation": 0.1,
        "business": 0.4
      }
    },
    "limits": {
      "memory": "unlimited_with_gc",
      "timeout": "unlimited_with_user_control",
      "recursion": "unlimited_with_circuit_breaker",
      "input_handling": {
        "large_files": "automatic_chunking",
        "html_css_threshold": "50kb",
        "preservation_strategy": "never_truncate",
        "integrity_validation": "strict_gates"
      }
    },
    "principles": {
      "security": "zero_trust_defense_in_depth",
      "quality": "world_class_standards",
      "accessibility": "wcag_2_2_aaa_compliant",
      "performance": "95_plus_core_web_vitals",
      "formatting": "universal_consistency",
      "preservation": "never_truncate_preserve_logic"
    },
    "multi_perspective": {
      "roles": [
        {"role": "security_expert", "temperature": 0.2, "weight": 0.25},
        {"role": "architect", "temperature": 0.4, "weight": 0.20},
        {"role": "creative_innovator", "temperature": 0.9, "weight": 0.15},
        {"role": "performance_engineer", "temperature": 0.3, "weight": 0.15},
        {"role": "openbsd_specialist", "temperature": 0.3, "weight": 0.15},
        {"role": "rails_expert", "temperature": 0.4, "weight": 0.10}
      ],
      "consensus_threshold": 0.7
    },
    "system_integration": {
      "ai3_system": {
        "cognitive_load_monitoring": "enabled",
        "session_management": "lru_cognitive_aware",
        "query_cache": "ttl_structured_logging",
        "circuit_breakers": "multi_level"
      },
      "rails_ecosystem": {
        "request_complexity_analysis": "enabled",
        "user_session_cognitive_tracking": "enabled",
        "progressive_disclosure": "enabled",
        "flow_state_preservation": "enabled"
      },
      "openbsd_infrastructure": {
        "system_load_cognitive_mapping": "enabled",
        "service_complexity_monitoring": "enabled",
        "automated_cognitive_scaling": "enabled"
      },
      "business_strategy": {
        "decision_complexity_analysis": "enabled",
        "strategic_cognitive_load": "monitored",
        "implementation_chunking": "enabled"
      }
    }
  },
  "stacks": {
    "detection": {
      "rails": ["Gemfile", "config/application.rb", "app/"],
      "ruby": ["*.rb", "Gemfile", "Rakefile"],
      "frontend": ["*.html", "*.css", "*.js", "package.json"],
      "shell": ["*.sh", "*.zsh", "*.bash"],
      "business": ["business_plan", "canvas", "financial_model"],
      "animation": ["babylon.js", "three.js", "d3.js", "svg_animations"],
      "async": ["async", "concurrent", "parallel", "queue"],
      "browser": ["ferrum", "selenium", "playwright", "puppeteer"],
      "scraping": ["nokogiri", "mechanize", "httparty"]
    },
    "templates": {
      "rails": {
        "version": "8.0+",
        "features": ["hotwire", "stimulus", "solid_queue"],
        "security": ["strong_params", "csrf_protection", "pundit"],
        "performance": ["falcon_server", "fragment_caching"]
      },
      "ruby": {
        "version": "3.3+",
        "patterns": ["frozen_string_literal", "yard_docs", "solid_principles"],
        "tools": ["rubocop", "rspec", "bundler"],
        "async": ["async", "concurrent-ruby", "sidekiq"]
      },
      "frontend": {
        "standards": ["html5", "wcag_2.2_aaa", "mobile_first"],
        "performance": ["core_web_vitals_95_plus", "gpu_acceleration"],
        "design": ["golden_ratio", "8px_grid", "modular_scale"],
        "input_handling": {
          "large_files": "automatic_chunking",
          "size_threshold": "50kb",
          "chunking_strategy": "semantic_boundaries",
          "preservation_guarantee": "no_data_loss"
        }
      },
      "shell": {
        "compatibility": ["posix", "zsh", "openbsd_ksh"],
        "safety": ["set_euo_pipefail", "input_validation"],
        "openbsd": ["pledge_unveil", "doas"]
      }
    }
  },
  "formatting": {
    "universal": {
      "indentation": {"type": "spaces", "size": 2},
      "quotes": "double_quotes_consistent",
      "line_endings": "unix_lf",
      "alignment": "optical_over_mathematical",
      "newlines": "semantic_grouping",
      "cognitive_headers": "enabled"
    },
    "accessibility": {
      "alt_text": "descriptive_contextual",
      "aria_labels": "comprehensive_semantic",
      "heading_hierarchy": "logical_sequential",
      "focus_indicators": "high_contrast_visible",
      "wcag_compliance": "2.2_aaa_required"
    },
    "language_specific": {
      "ruby": {
        "frozen_string_literal": "required",
        "hash_syntax": "symbol_to_proc",
        "method_chaining": "semantic_alignment",
        "async_patterns": "clear_formatting",
        "yard_docs": "required_for_public_methods"
      },
      "javascript": {
        "semicolons": "always",
        "const_let_var": "const_first",
        "async_await": "prefer_over_promises",
        "double_quotes": "enforced"
      },
      "css": {
        "property_ordering": "logical_groups",
        "custom_properties": "semantic_naming",
        "media_queries": "mobile_first",
        "class_naming": "underscore_convention",
        "no_divitis": "semantic_html5_only"
      },
      "shell": {
        "posix_compliance": "required",
        "error_handling": "set_euo_pipefail",
        "input_validation": "mandatory"
      },
      "norwegian_business": {
        "language_support": "nb_NO_required",
        "currency_format": "NOK_standard",
        "legal_compliance": "norwegian_law"
      }
    }
  },
  "design_system": {
    "cognitive_header": "§ Design System Architecture",
    "visual_layout_prompts": {
      "html": {
        "cognitive_header": "§ Semantic HTML5 Structure Guidelines",
        "structure": {
          "semantic_elements": "Use header, main, section, footer with ARIA roles",
          "heading_hierarchy": "h1 for title, h2 for sections, h3 for subsections",
          "accessibility": "Follow wcag_2_2_aaa standards",
          "separation": "Avoid inline styles, separate content and presentation",
          "localization": "Set lang attribute (e.g., 'nb' for Norwegian)"
        },
        "interactive_elements": {
          "aria_labels": "Include for all interactive elements",
          "section_context": "Use hidden headings for context",
          "lists_and_grids": "Use role='list' and role='listitem'",
          "external_links": "Add rel='noopener' for external URLs"
        },
        "print_optimization": {
          "page_size": "A5 with 0.75cm margins",
          "page_breaks": "Use page-break-inside: avoid",
          "color_adjustment": "Use print-color-adjust: exact",
          "testing": "Verify Chrome PDF output"
        }
      },
      "css": {
        "cognitive_header": "§ CSS Design System Principles",
        "dry_principles": {
          "custom_properties": "Use --text, --gap-large, --font-primary",
          "property_definition": "Define in :root, reuse across elements",
          "repetition_minimization": "Eliminate style duplication"
        },
        "typography_system": {
          "fluid_scaling": {
            "method": "calc() and vw between 600px-800px viewports",
            "example": "calc(15px + (18 - 15) * ((100vw - 600px) / (800 - 600)))",
            "reference": "MadeByMike precise control method"
          },
          "golden_ratio_sizes": {
            "h1": "32px–42px",
            "h2": "20px–28px", 
            "h3": "16px–20px",
            "body": "15px–18px"
          },
          "font_selection": {
            "style": "Serif for headings and body (letters)",
            "examples": "Georgia for headings, Merriweather for body",
            "reference": "Bringhurst 5.1 principles"
          },
          "spacing_rules": {
            "line_height": "1.5–1.65",
            "letter_spacing": "0.02em–0.05em",
            "text_indent": "2em for body text"
          }
        },
        "layout_system": {
          "flexbox_usage": "Centered, single-column layouts",
          "grid_usage": "Responsive lists with auto-fit, minmax(150px, 1fr)",
          "spacing_scale": {
            "base_grid": "8pt grid system",
            "proportions": "Golden ratio (0.5rem, 1rem, 1.618rem, 2rem)",
            "heading_margins": "h2: margin 2rem 0 1rem",
            "list_margins": "ul: margin-bottom 1.618rem"
          }
        },
        "accessibility_system": {
          "focus_indicators": "outline: 2px solid (visible)",
          "motion_sensitivity": "Respect prefers-reduced-motion",
          "contrast_ratio": "7:1 per wcag_2_2_aaa",
          "theme_stability": "Avoid automatic switching for letters"
        },
        "print_system": {
          "page_setup": "@page { size: A5; margin: 0.75cm; }",
          "font_sizes": "12pt body, 24pt h1, 18pt h2, 14pt h3",
          "color_scheme": "Black text, white background",
          "element_breaks": "page-break-inside: avoid"
        }
      },
      "cognitive_load_management": {
        "content_density": {
          "large_lists": "CSS Grid for >20 items",
          "column_layout": "minmax(150px, 1fr)",
          "spacing": "0.5rem gap, 1.618rem margin"
        },
        "localization": {
          "nordic_characters": "UTF-8 font support for æ, ø, å",
          "norwegian_text": "hyphens: auto for readability",
          "testing": "Verify character display in print/screen"
        },
        "error_handling": {
          "font_fallbacks": "Georgia, Times New Roman",
          "unit_fallbacks": "rem/px for calc() failures",
          "browser_degradation": "IE11 compatibility testing"
        }
      }
    },
    "principles": [
      "clarity_over_cleverness", 
      "accessibility_first", 
      "mathematical_foundation"
    ],
    "typography": {
      "cognitive_header": "§ Typography System Foundation",
      "scale": "golden_ratio_1618",
      "base_size": "16px",
      "font_stacks": {
        "primary": "-apple-system, BlinkMacSystemFont, 'Segoe UI', Roboto, sans-serif",
        "monospace": "'SF Mono', Monaco, 'Cascadia Code', 'Roboto Mono', monospace"
      },
      "accessibility": {
        "contrast_ratio": "7:1", 
        "font_size_min": "16px"
      }
    },
    "color_system": {
      "cognitive_header": "§ Color System Methodology",
      "methodology": "semantic_hsl",
      "accessibility": "wcag_2_2_aaa",
      "modes": [
        "light", 
        "dark", 
        "high_contrast"
      ]
    },
    "spatial_system": {
      "cognitive_header": "§ Spatial Design Foundation",
      "base_unit": "0.5rem",
      "grid": "8pt_baseline",
      "golden_ratio": "1.618_proportions"
    },
    "motion": {
      "cognitive_header": "§ Motion Design System",
      "duration": {
        "fast": "150ms", 
        "normal": "300ms", 
        "slow": "500ms"
      },
      "easing": "cubic-bezier(0.25, 0.1, 0.25, 1)",
      "accessibility": "respect_prefers_reduced_motion",
      "performance": "60fps_minimum"
    }
  },
  "business_strategy": {
    "framework": "design_thinking_lean_startup_agile",
    "tools": {
      "lean_canvas": "monthly_updates",
      "okr": "quarterly_cycles",
      "design_thinking": "continuous_iteration"
    },
    "localization": {
      "nordic": ["norwegian", "swedish", "danish", "icelandic"],
      "communication": "direct_transparent",
      "currency": "nok_sek_dkk_isk",
      "compliance": {
        "innovasjon_norge": {
          "language_requirement": "norwegian_mandatory",
          "business_plan_format": "norwegian_standards",
          "investor_presentation": "norwegian_language"
        },
        "regulatory": "norwegian_business_law",
        "cultural_adaptation": "norwegian_business_norms"
      }
    }
  },
  "specialized_capabilities": {
    "visualization": {
      "3d": ["babylon_js", "three_js"],
      "charts": ["d3_js", "interactive_svg"],
      "animation": ["gpu_accelerated", "mathematical_precision"]
    },
    "async_processing": {
      "patterns": ["concurrent_ruby", "async_gem", "actor_model"],
      "security": ["rate_limiting", "resource_limits", "timeout_protection"],
      "monitoring": ["performance_metrics", "error_tracking"]
    },
    "browser_automation": {
      "frameworks": ["ferrum", "selenium", "playwright"],
      "security": ["unveil_restrictions", "pledge_limits", "sandboxing"],
      "performance": ["headless_optimization", "concurrent_sessions"]
    },
    "scraping": {
      "libraries": ["nokogiri", "mechanize", "httparty"],
      "patterns": ["rate_limiting", "retry_mechanisms", "error_recovery"],
      "ethics": ["robots_txt_compliance", "respectful_crawling"]
    }
  },
  "quality_assurance": {
    "gates": {
      "syntax": "no_errors",
      "tests": "90_percent_coverage",
      "security": "zero_trust_a_plus",
      "performance": "95_plus_core_web_vitals",
      "accessibility": "wcag_2_2_aaa",
      "formatting": "universal_consistency",
      "integration_intelligence": "architectural_compatibility",
      "data_integrity": "no_truncation_guarantee"
    },
    "tools": {
      "linting": ["rubocop", "eslint"],
      "testing": ["rspec", "jest", "playwright"],
      "security": ["brakeman", "bundler_audit"],
      "performance": ["lighthouse", "web_vitals"],
      "accessibility": ["axe_core"]
    },
    "ai_enhancement": {
      "code_review": "semantic_analysis",
      "security": "vulnerability_detection",
      "performance": "predictive_analysis",
      "accessibility": "automated_validation",
      "architectural_compatibility_check": "integration_intelligence",
      "modification_awareness": "surgical_enhancement_only"
    }
  },
  "security": {
    "baseline": ["input_validation", "output_encoding", "secure_defaults", "zero_trust"],
    "by_stack": {
      "rails": ["secure_headers", "brakeman", "pundit"],
      "frontend": ["csp_headers", "sri_integrity", "https_only"],
      "shell": ["input_sanitization", "privilege_dropping"],
      "openbsd": ["pledge", "unveil", "doas"],
      "browser": ["sandbox_isolation", "resource_limits"],
      "async": ["rate_limiting", "circuit_breakers"]
    }
  },
  "deployment": {
    "environments": ["development", "staging", "production"],
    "requirements": {
      "docs": ["readme", "setup", "api_docs"],
      "scripts": ["install", "test", "deploy"],
      "configs": ["environment_examples", "monitoring"]
    },
    "monitoring": {
      "health": ["service_status", "resource_usage"],
      "logging": ["error_tracking", "performance_metrics"],
      "alerts": ["service_down", "high_error_rate"]
    }
  },
  "self_optimization": {
    "philosophy": "surgical_enhancement_preserve_core",
    "triggers": ["performance_degradation", "error_increase", "user_feedback"],
    "forbidden_removals": ["security", "accessibility", "never_truncate", "world_class_standards"],
<<<<<<< HEAD
=======
    "bounded_recursive_enhancement": {
      "enabled": true,
      "limits": {
        "max_iteration_depth": 5,
        "max_enhancement_cycles": 10,
        "max_processing_time": "300_seconds",
        "max_resource_utilization": "80_percent"
      },
      "termination_conditions": {
        "improvement_threshold": "5_percent_minimum",
        "stability_requirement": "3_consecutive_stable_cycles",
        "resource_exhaustion": "automatic_termination",
        "time_limit_exceeded": "graceful_exit"
      },
      "safety_mechanisms": {
        "state_checkpoints": "enabled",
        "rollback_capability": "enabled",
        "circuit_breaker_integration": "enabled",
        "progress_monitoring": "enabled"
      }
    },
>>>>>>> f2739dfb
    "success_metrics": {
      "completion_rate": "95_percent",
      "satisfaction": "nps_70_plus",
      "quality": "world_class_compliance",
      "performance": "95_plus_lighthouse"
<<<<<<< HEAD
    },
    "workflow_intelligence": {
      "autonomous_decision_making": "enabled",
      "pattern_recognition": "continuous_learning",
      "architectural_preservation": "mandatory",
      "integration_methodology": "understand_before_modify"
=======
>>>>>>> f2739dfb
    }
  }
}<|MERGE_RESOLUTION|>--- conflicted
+++ resolved
@@ -1,783 +1,770 @@
-{
-  "meta": {
-<<<<<<< HEAD
-    "version": "v10.0.0",
-    "updated": "2025-07-02T18:32:07Z",
-    "by": "anon987654321",
-    "description": "Self-optimizing project completion system with world-class standards and workflow intelligence"
-  },
-  "system_directives": {
-    "modification_philosophy": "surgical_enhancement_preserve_architecture",
-    "integration_approach": "understand_before_modify",
-    "prohibited_actions": [
-      "naive_concatenation_appending",
-      "architecture_ignorant_changes",
-      "truncation_of_existing_logic",
-      "removal_of_working_components"
-    ],
-    "required_before_modification": [
-      "architectural_analysis",
-      "compatibility_assessment",
-      "impact_evaluation",
-      "preservation_validation"
-    ],
-    "enhancement_guidelines": {
-      "preserve_existing_structure": true,
-      "maintain_version_integrity": true,
-      "surgical_additions_only": true,
-      "validate_architectural_fit": true
-    }
-=======
-    "version": "v12.9.0",
-    "updated": "2025-07-15T00:59:22Z",
-    "by": "anon987654321",
-    "description": "Self-optimizing project completion system with world-class standards",
-    "cognitive_compliance": "self_applied_master_standards",
-    "enhancement_note": "Enhanced with extreme scrutiny framework, cognitive load budgeting, and comprehensive circuit breakers"
->>>>>>> f2739dfb
-  },
-  "workflow": {
-    "cognitive_header": "§ Workflow Intelligence System",
-    "mode_detection": {
-      "simple": [
-        "basic_implementation", 
-        "single_stack", 
-        "minimal_features"
-      ],
-      "complex": [
-        "business_plan", 
-        "design_system", 
-        "multi_technology", 
-        "visualization", 
-        "ai_integration", 
-        "async_processing", 
-        "browser_automation"
-      ]
-    },
-    "phases": {
-      "simple": [
-        "analyze", 
-        "build", 
-        "verify", 
-        "package"
-      ],
-      "complex": [
-        "empathize_and_analyze", 
-        "define_and_design", 
-        "ideate_and_architect", 
-        "prototype_and_implement", 
-        "test_and_validate", 
-        "optimize_and_refine", 
-        "deliver_and_evolve"
-      ]
-    },
-    "execution": {
-      "auto_iterate": true,
-      "max_iterations": 3,
-      "validation_required": true,
-      "ai_enhancement": "enabled",
-      "autonomous_mode": {
-        "enabled": true,
-        "user_intervention": "minimal",
-        "decision_threshold": "high_confidence",
-        "fallback_to_user": "complex_decisions"
-      }
-    }
-  },
-  "core": {
-    "cognitive_header": "§ Core Cognitive Framework",
-    "cognitive_framework": {
-      "version": "2.0.0",
-      "compliance_level": "master",
-      "formatting_standards": {
-        "indentation": "2_spaces",
-        "quotes": "double_quotes",
-        "line_length": 120,
-        "cognitive_headers": true
-      },
-      "cognitive_constraints": {
-        "max_concepts_per_section": 7,
-        "max_nesting_depth": 3,
-        "context_switching_threshold": 3,
-        "flow_state_protection": true
-      },
-      "implementation_patterns": {
-        "circuit_breaker_required": true,
-        "cognitive_load_monitoring": true,
-        "attention_restoration": true,
-        "working_memory_management": true
-      },
-      "extreme_scrutiny_framework": {
-        "enabled": true,
-        "precision_questions": {
-          "specification_clarity": "What specific units, thresholds, and validation procedures are defined?",
-          "edge_case_coverage": "What boundary conditions and error scenarios are addressed?",
-          "resource_bounds": "What are the explicit memory, time, and processing limits?",
-          "failure_modes": "What happens when each component fails or reaches capacity?",
-          "measurement_precision": "How are success criteria quantified and verified?",
-          "conflict_resolution": "What procedures handle conflicting requirements?"
-        },
-        "mandatory_validations": {
-          "threshold_definitions": "All thresholds must include specific units and ranges",
-          "resource_limits": "All processes must have explicit bounds and timeouts",
-          "failure_handling": "All operations must define failure modes and recovery",
-          "measurement_standards": "All success criteria must be quantifiable and testable"
-        }
-      },
-      "cognitive_load_budgeting": {
-        "enabled": true,
-        "total_allocation": "100%",
-        "allocation_strategy": {
-          "analysis": "25%",
-          "implementation": "40%",
-          "validation": "20%",
-          "optimization": "15%"
-        },
-        "overflow_handling": {
-          "detection_threshold": "95%",
-          "response_procedures": [
-            "pause_non_critical_processes",
-            "activate_circuit_breakers",
-            "prioritize_core_functionality",
-            "request_resource_increase"
-          ]
-        },
-        "monitoring": {
-          "real_time_tracking": "enabled",
-          "allocation_alerts": "enabled",
-          "rebalancing_triggers": "enabled",
-          "performance_metrics": "enabled"
-        }
-      }
-    },
-    "circuit_breakers": {
-      "cognitive_header": "§ Circuit Breaker Safety Systems",
-      "enabled": true,
-      "cognitive_overload_protection": {
-        "detection_metrics": {
-          "concept_density": "max_7_per_section",
-          "nesting_depth": "max_3_levels",
-          "context_switches": "max_3_per_minute",
-          "working_memory_load": "max_7_concurrent_items"
-        },
-        "response_actions": {
-          "pause_processing": "immediate",
-          "reduce_complexity": "automatic",
-          "request_clarification": "enabled",
-          "fallback_to_simple_mode": "enabled"
-        }
-      },
-      "infinite_loop_prevention": {
-        "detection_methods": {
-          "iteration_count": "max_1000_cycles",
-          "time_threshold": "max_30_seconds",
-          "resource_consumption": "max_80_percent",
-          "pattern_repetition": "max_5_identical_cycles"
-        },
-        "termination_procedures": {
-          "graceful_exit": "save_state_and_terminate",
-          "resource_cleanup": "release_all_locks",
-          "error_reporting": "log_detailed_diagnostics",
-          "recovery_mode": "restart_with_reduced_scope"
-        }
-      },
-      "resource_exhaustion_protection": {
-        "monitoring_thresholds": {
-          "memory_usage": "max_80_percent",
-          "cpu_utilization": "max_75_percent",
-          "storage_capacity": "max_90_percent",
-          "network_bandwidth": "max_70_percent"
-        },
-        "mitigation_strategies": {
-          "resource_prioritization": "core_functions_first",
-          "background_task_suspension": "enabled",
-          "cache_cleanup": "automatic",
-          "connection_pooling": "enabled"
-        }
-      },
-      "failure_cascades_prevention": {
-        "isolation_mechanisms": {
-          "component_sandboxing": "enabled",
-          "dependency_isolation": "enabled",
-          "error_containment": "enabled",
-          "rollback_capabilities": "enabled"
-        },
-        "recovery_procedures": {
-          "service_restart": "automatic",
-          "state_restoration": "from_last_checkpoint",
-          "dependency_verification": "enabled",
-          "gradual_reintegration": "enabled"
-        }
-      }
-    },
-    "pitfall_prevention": {
-      "cognitive_header": "§ Pitfall Prevention Systems",
-      "enabled": true,
-      "proactive_detection": {
-        "pattern_recognition": {
-          "infinite_loops": "detect_repetitive_patterns",
-          "memory_leaks": "monitor_resource_growth",
-          "deadlocks": "analyze_dependency_cycles",
-          "performance_degradation": "track_execution_times"
-        },
-        "early_warning_indicators": {
-          "resource_utilization": "80_percent_threshold",
-          "response_time": "2_second_threshold",
-          "error_rate": "5_percent_threshold",
-          "complexity_metrics": "cognitive_load_95_percent"
-        }
-      },
-      "recovery_systems": {
-        "automated_recovery": {
-          "service_restart": "enabled",
-          "state_rollback": "enabled",
-          "resource_cleanup": "enabled",
-          "dependency_reset": "enabled"
-        },
-        "manual_intervention": {
-          "escalation_procedures": "defined",
-          "diagnostic_tools": "enabled",
-          "recovery_playbooks": "available",
-          "expert_consultation": "enabled"
-        }
-      },
-      "prevention_strategies": {
-        "design_patterns": {
-          "circuit_breaker_integration": "mandatory",
-          "timeout_mechanisms": "required",
-          "resource_limits": "enforced",
-          "error_handling": "comprehensive"
-        },
-        "monitoring_systems": {
-          "real_time_alerts": "enabled",
-          "trend_analysis": "enabled",
-          "predictive_warnings": "enabled",
-          "performance_baselines": "established"
-        }
-      }
-    },
-    "measurement_precision": {
-      "cognitive_header": "§ Measurement Precision Standards",
-      "enabled": true,
-      "threshold_definitions": {
-        "response_time": {
-          "unit": "milliseconds",
-          "acceptable": "< 200ms",
-          "warning": "200-500ms",
-          "critical": "> 500ms",
-          "validation": "automated_testing"
-        },
-        "resource_utilization": {
-          "unit": "percentage",
-          "normal": "< 70%",
-          "warning": "70-85%",
-          "critical": "> 85%",
-          "validation": "continuous_monitoring"
-        },
-        "error_rates": {
-          "unit": "percentage",
-          "acceptable": "< 1%",
-          "warning": "1-5%",
-          "critical": "> 5%",
-          "validation": "error_tracking_systems"
-        },
-        "cognitive_load": {
-          "unit": "percentage",
-          "optimal": "< 80%",
-          "warning": "80-95%",
-          "overload": "> 95%",
-          "validation": "cognitive_load_budgeting"
-        }
-      },
-      "validation_procedures": {
-        "automated_testing": {
-          "unit_tests": "required",
-          "integration_tests": "required",
-          "performance_tests": "required",
-          "load_tests": "required"
-        },
-        "monitoring_systems": {
-          "real_time_metrics": "enabled",
-          "historical_tracking": "enabled",
-          "alert_systems": "enabled",
-          "reporting_dashboards": "enabled"
-        }
-      }
-    },
-    "conflict_resolution": {
-      "cognitive_header": "§ Conflict Resolution Procedures",
-      "enabled": true,
-      "detection_mechanisms": {
-        "requirement_conflicts": {
-          "performance_vs_security": "detect_trade_offs",
-          "usability_vs_complexity": "analyze_user_impact",
-          "speed_vs_accuracy": "measure_quality_metrics",
-          "resource_vs_functionality": "evaluate_constraints"
-        },
-        "system_conflicts": {
-          "dependency_conflicts": "version_compatibility_checks",
-          "configuration_conflicts": "validate_settings",
-          "resource_conflicts": "allocation_analysis",
-          "timing_conflicts": "scheduling_verification"
-        }
-      },
-      "resolution_procedures": {
-        "prioritization_matrix": {
-          "security": "highest_priority",
-          "accessibility": "high_priority",
-          "performance": "medium_priority",
-          "features": "low_priority"
-        },
-        "escalation_process": {
-          "automatic_resolution": "simple_conflicts",
-          "stakeholder_consultation": "complex_conflicts",
-          "expert_review": "critical_conflicts",
-          "documentation_updates": "all_resolutions"
-        }
-      },
-      "documentation_requirements": {
-        "decision_rationale": "required",
-        "impact_assessment": "required",
-        "alternative_options": "required",
-        "rollback_procedures": "required"
-      }
-    },
-    "communication": {
-      "style": "strunk_white_accessibility_conscious",
-      "format": "essential_only_no_truncation",
-      "temperature": {
-        "analysis": 0.2,
-        "creativity": 0.9,
-        "implementation": 0.1,
-        "business": 0.4
-      }
-    },
-    "limits": {
-      "memory": "unlimited_with_gc",
-      "timeout": "unlimited_with_user_control",
-      "recursion": "unlimited_with_circuit_breaker",
-      "input_handling": {
-        "large_files": "automatic_chunking",
-        "html_css_threshold": "50kb",
-        "preservation_strategy": "never_truncate",
-        "integrity_validation": "strict_gates"
-      }
-    },
-    "principles": {
-      "security": "zero_trust_defense_in_depth",
-      "quality": "world_class_standards",
-      "accessibility": "wcag_2_2_aaa_compliant",
-      "performance": "95_plus_core_web_vitals",
-      "formatting": "universal_consistency",
-      "preservation": "never_truncate_preserve_logic"
-    },
-    "multi_perspective": {
-      "roles": [
-        {"role": "security_expert", "temperature": 0.2, "weight": 0.25},
-        {"role": "architect", "temperature": 0.4, "weight": 0.20},
-        {"role": "creative_innovator", "temperature": 0.9, "weight": 0.15},
-        {"role": "performance_engineer", "temperature": 0.3, "weight": 0.15},
-        {"role": "openbsd_specialist", "temperature": 0.3, "weight": 0.15},
-        {"role": "rails_expert", "temperature": 0.4, "weight": 0.10}
-      ],
-      "consensus_threshold": 0.7
-    },
-    "system_integration": {
-      "ai3_system": {
-        "cognitive_load_monitoring": "enabled",
-        "session_management": "lru_cognitive_aware",
-        "query_cache": "ttl_structured_logging",
-        "circuit_breakers": "multi_level"
-      },
-      "rails_ecosystem": {
-        "request_complexity_analysis": "enabled",
-        "user_session_cognitive_tracking": "enabled",
-        "progressive_disclosure": "enabled",
-        "flow_state_preservation": "enabled"
-      },
-      "openbsd_infrastructure": {
-        "system_load_cognitive_mapping": "enabled",
-        "service_complexity_monitoring": "enabled",
-        "automated_cognitive_scaling": "enabled"
-      },
-      "business_strategy": {
-        "decision_complexity_analysis": "enabled",
-        "strategic_cognitive_load": "monitored",
-        "implementation_chunking": "enabled"
-      }
-    }
-  },
-  "stacks": {
-    "detection": {
-      "rails": ["Gemfile", "config/application.rb", "app/"],
-      "ruby": ["*.rb", "Gemfile", "Rakefile"],
-      "frontend": ["*.html", "*.css", "*.js", "package.json"],
-      "shell": ["*.sh", "*.zsh", "*.bash"],
-      "business": ["business_plan", "canvas", "financial_model"],
-      "animation": ["babylon.js", "three.js", "d3.js", "svg_animations"],
-      "async": ["async", "concurrent", "parallel", "queue"],
-      "browser": ["ferrum", "selenium", "playwright", "puppeteer"],
-      "scraping": ["nokogiri", "mechanize", "httparty"]
-    },
-    "templates": {
-      "rails": {
-        "version": "8.0+",
-        "features": ["hotwire", "stimulus", "solid_queue"],
-        "security": ["strong_params", "csrf_protection", "pundit"],
-        "performance": ["falcon_server", "fragment_caching"]
-      },
-      "ruby": {
-        "version": "3.3+",
-        "patterns": ["frozen_string_literal", "yard_docs", "solid_principles"],
-        "tools": ["rubocop", "rspec", "bundler"],
-        "async": ["async", "concurrent-ruby", "sidekiq"]
-      },
-      "frontend": {
-        "standards": ["html5", "wcag_2.2_aaa", "mobile_first"],
-        "performance": ["core_web_vitals_95_plus", "gpu_acceleration"],
-        "design": ["golden_ratio", "8px_grid", "modular_scale"],
-        "input_handling": {
-          "large_files": "automatic_chunking",
-          "size_threshold": "50kb",
-          "chunking_strategy": "semantic_boundaries",
-          "preservation_guarantee": "no_data_loss"
-        }
-      },
-      "shell": {
-        "compatibility": ["posix", "zsh", "openbsd_ksh"],
-        "safety": ["set_euo_pipefail", "input_validation"],
-        "openbsd": ["pledge_unveil", "doas"]
-      }
-    }
-  },
-  "formatting": {
-    "universal": {
-      "indentation": {"type": "spaces", "size": 2},
-      "quotes": "double_quotes_consistent",
-      "line_endings": "unix_lf",
-      "alignment": "optical_over_mathematical",
-      "newlines": "semantic_grouping",
-      "cognitive_headers": "enabled"
-    },
-    "accessibility": {
-      "alt_text": "descriptive_contextual",
-      "aria_labels": "comprehensive_semantic",
-      "heading_hierarchy": "logical_sequential",
-      "focus_indicators": "high_contrast_visible",
-      "wcag_compliance": "2.2_aaa_required"
-    },
-    "language_specific": {
-      "ruby": {
-        "frozen_string_literal": "required",
-        "hash_syntax": "symbol_to_proc",
-        "method_chaining": "semantic_alignment",
-        "async_patterns": "clear_formatting",
-        "yard_docs": "required_for_public_methods"
-      },
-      "javascript": {
-        "semicolons": "always",
-        "const_let_var": "const_first",
-        "async_await": "prefer_over_promises",
-        "double_quotes": "enforced"
-      },
-      "css": {
-        "property_ordering": "logical_groups",
-        "custom_properties": "semantic_naming",
-        "media_queries": "mobile_first",
-        "class_naming": "underscore_convention",
-        "no_divitis": "semantic_html5_only"
-      },
-      "shell": {
-        "posix_compliance": "required",
-        "error_handling": "set_euo_pipefail",
-        "input_validation": "mandatory"
-      },
-      "norwegian_business": {
-        "language_support": "nb_NO_required",
-        "currency_format": "NOK_standard",
-        "legal_compliance": "norwegian_law"
-      }
-    }
-  },
-  "design_system": {
-    "cognitive_header": "§ Design System Architecture",
-    "visual_layout_prompts": {
-      "html": {
-        "cognitive_header": "§ Semantic HTML5 Structure Guidelines",
-        "structure": {
-          "semantic_elements": "Use header, main, section, footer with ARIA roles",
-          "heading_hierarchy": "h1 for title, h2 for sections, h3 for subsections",
-          "accessibility": "Follow wcag_2_2_aaa standards",
-          "separation": "Avoid inline styles, separate content and presentation",
-          "localization": "Set lang attribute (e.g., 'nb' for Norwegian)"
-        },
-        "interactive_elements": {
-          "aria_labels": "Include for all interactive elements",
-          "section_context": "Use hidden headings for context",
-          "lists_and_grids": "Use role='list' and role='listitem'",
-          "external_links": "Add rel='noopener' for external URLs"
-        },
-        "print_optimization": {
-          "page_size": "A5 with 0.75cm margins",
-          "page_breaks": "Use page-break-inside: avoid",
-          "color_adjustment": "Use print-color-adjust: exact",
-          "testing": "Verify Chrome PDF output"
-        }
-      },
-      "css": {
-        "cognitive_header": "§ CSS Design System Principles",
-        "dry_principles": {
-          "custom_properties": "Use --text, --gap-large, --font-primary",
-          "property_definition": "Define in :root, reuse across elements",
-          "repetition_minimization": "Eliminate style duplication"
-        },
-        "typography_system": {
-          "fluid_scaling": {
-            "method": "calc() and vw between 600px-800px viewports",
-            "example": "calc(15px + (18 - 15) * ((100vw - 600px) / (800 - 600)))",
-            "reference": "MadeByMike precise control method"
-          },
-          "golden_ratio_sizes": {
-            "h1": "32px–42px",
-            "h2": "20px–28px", 
-            "h3": "16px–20px",
-            "body": "15px–18px"
-          },
-          "font_selection": {
-            "style": "Serif for headings and body (letters)",
-            "examples": "Georgia for headings, Merriweather for body",
-            "reference": "Bringhurst 5.1 principles"
-          },
-          "spacing_rules": {
-            "line_height": "1.5–1.65",
-            "letter_spacing": "0.02em–0.05em",
-            "text_indent": "2em for body text"
-          }
-        },
-        "layout_system": {
-          "flexbox_usage": "Centered, single-column layouts",
-          "grid_usage": "Responsive lists with auto-fit, minmax(150px, 1fr)",
-          "spacing_scale": {
-            "base_grid": "8pt grid system",
-            "proportions": "Golden ratio (0.5rem, 1rem, 1.618rem, 2rem)",
-            "heading_margins": "h2: margin 2rem 0 1rem",
-            "list_margins": "ul: margin-bottom 1.618rem"
-          }
-        },
-        "accessibility_system": {
-          "focus_indicators": "outline: 2px solid (visible)",
-          "motion_sensitivity": "Respect prefers-reduced-motion",
-          "contrast_ratio": "7:1 per wcag_2_2_aaa",
-          "theme_stability": "Avoid automatic switching for letters"
-        },
-        "print_system": {
-          "page_setup": "@page { size: A5; margin: 0.75cm; }",
-          "font_sizes": "12pt body, 24pt h1, 18pt h2, 14pt h3",
-          "color_scheme": "Black text, white background",
-          "element_breaks": "page-break-inside: avoid"
-        }
-      },
-      "cognitive_load_management": {
-        "content_density": {
-          "large_lists": "CSS Grid for >20 items",
-          "column_layout": "minmax(150px, 1fr)",
-          "spacing": "0.5rem gap, 1.618rem margin"
-        },
-        "localization": {
-          "nordic_characters": "UTF-8 font support for æ, ø, å",
-          "norwegian_text": "hyphens: auto for readability",
-          "testing": "Verify character display in print/screen"
-        },
-        "error_handling": {
-          "font_fallbacks": "Georgia, Times New Roman",
-          "unit_fallbacks": "rem/px for calc() failures",
-          "browser_degradation": "IE11 compatibility testing"
-        }
-      }
-    },
-    "principles": [
-      "clarity_over_cleverness", 
-      "accessibility_first", 
-      "mathematical_foundation"
-    ],
-    "typography": {
-      "cognitive_header": "§ Typography System Foundation",
-      "scale": "golden_ratio_1618",
-      "base_size": "16px",
-      "font_stacks": {
-        "primary": "-apple-system, BlinkMacSystemFont, 'Segoe UI', Roboto, sans-serif",
-        "monospace": "'SF Mono', Monaco, 'Cascadia Code', 'Roboto Mono', monospace"
-      },
-      "accessibility": {
-        "contrast_ratio": "7:1", 
-        "font_size_min": "16px"
-      }
-    },
-    "color_system": {
-      "cognitive_header": "§ Color System Methodology",
-      "methodology": "semantic_hsl",
-      "accessibility": "wcag_2_2_aaa",
-      "modes": [
-        "light", 
-        "dark", 
-        "high_contrast"
-      ]
-    },
-    "spatial_system": {
-      "cognitive_header": "§ Spatial Design Foundation",
-      "base_unit": "0.5rem",
-      "grid": "8pt_baseline",
-      "golden_ratio": "1.618_proportions"
-    },
-    "motion": {
-      "cognitive_header": "§ Motion Design System",
-      "duration": {
-        "fast": "150ms", 
-        "normal": "300ms", 
-        "slow": "500ms"
-      },
-      "easing": "cubic-bezier(0.25, 0.1, 0.25, 1)",
-      "accessibility": "respect_prefers_reduced_motion",
-      "performance": "60fps_minimum"
-    }
-  },
-  "business_strategy": {
-    "framework": "design_thinking_lean_startup_agile",
-    "tools": {
-      "lean_canvas": "monthly_updates",
-      "okr": "quarterly_cycles",
-      "design_thinking": "continuous_iteration"
-    },
-    "localization": {
-      "nordic": ["norwegian", "swedish", "danish", "icelandic"],
-      "communication": "direct_transparent",
-      "currency": "nok_sek_dkk_isk",
-      "compliance": {
-        "innovasjon_norge": {
-          "language_requirement": "norwegian_mandatory",
-          "business_plan_format": "norwegian_standards",
-          "investor_presentation": "norwegian_language"
-        },
-        "regulatory": "norwegian_business_law",
-        "cultural_adaptation": "norwegian_business_norms"
-      }
-    }
-  },
-  "specialized_capabilities": {
-    "visualization": {
-      "3d": ["babylon_js", "three_js"],
-      "charts": ["d3_js", "interactive_svg"],
-      "animation": ["gpu_accelerated", "mathematical_precision"]
-    },
-    "async_processing": {
-      "patterns": ["concurrent_ruby", "async_gem", "actor_model"],
-      "security": ["rate_limiting", "resource_limits", "timeout_protection"],
-      "monitoring": ["performance_metrics", "error_tracking"]
-    },
-    "browser_automation": {
-      "frameworks": ["ferrum", "selenium", "playwright"],
-      "security": ["unveil_restrictions", "pledge_limits", "sandboxing"],
-      "performance": ["headless_optimization", "concurrent_sessions"]
-    },
-    "scraping": {
-      "libraries": ["nokogiri", "mechanize", "httparty"],
-      "patterns": ["rate_limiting", "retry_mechanisms", "error_recovery"],
-      "ethics": ["robots_txt_compliance", "respectful_crawling"]
-    }
-  },
-  "quality_assurance": {
-    "gates": {
-      "syntax": "no_errors",
-      "tests": "90_percent_coverage",
-      "security": "zero_trust_a_plus",
-      "performance": "95_plus_core_web_vitals",
-      "accessibility": "wcag_2_2_aaa",
-      "formatting": "universal_consistency",
-      "integration_intelligence": "architectural_compatibility",
-      "data_integrity": "no_truncation_guarantee"
-    },
-    "tools": {
-      "linting": ["rubocop", "eslint"],
-      "testing": ["rspec", "jest", "playwright"],
-      "security": ["brakeman", "bundler_audit"],
-      "performance": ["lighthouse", "web_vitals"],
-      "accessibility": ["axe_core"]
-    },
-    "ai_enhancement": {
-      "code_review": "semantic_analysis",
-      "security": "vulnerability_detection",
-      "performance": "predictive_analysis",
-      "accessibility": "automated_validation",
-      "architectural_compatibility_check": "integration_intelligence",
-      "modification_awareness": "surgical_enhancement_only"
-    }
-  },
-  "security": {
-    "baseline": ["input_validation", "output_encoding", "secure_defaults", "zero_trust"],
-    "by_stack": {
-      "rails": ["secure_headers", "brakeman", "pundit"],
-      "frontend": ["csp_headers", "sri_integrity", "https_only"],
-      "shell": ["input_sanitization", "privilege_dropping"],
-      "openbsd": ["pledge", "unveil", "doas"],
-      "browser": ["sandbox_isolation", "resource_limits"],
-      "async": ["rate_limiting", "circuit_breakers"]
-    }
-  },
-  "deployment": {
-    "environments": ["development", "staging", "production"],
-    "requirements": {
-      "docs": ["readme", "setup", "api_docs"],
-      "scripts": ["install", "test", "deploy"],
-      "configs": ["environment_examples", "monitoring"]
-    },
-    "monitoring": {
-      "health": ["service_status", "resource_usage"],
-      "logging": ["error_tracking", "performance_metrics"],
-      "alerts": ["service_down", "high_error_rate"]
-    }
-  },
-  "self_optimization": {
-    "philosophy": "surgical_enhancement_preserve_core",
-    "triggers": ["performance_degradation", "error_increase", "user_feedback"],
-    "forbidden_removals": ["security", "accessibility", "never_truncate", "world_class_standards"],
-<<<<<<< HEAD
-=======
-    "bounded_recursive_enhancement": {
-      "enabled": true,
-      "limits": {
-        "max_iteration_depth": 5,
-        "max_enhancement_cycles": 10,
-        "max_processing_time": "300_seconds",
-        "max_resource_utilization": "80_percent"
-      },
-      "termination_conditions": {
-        "improvement_threshold": "5_percent_minimum",
-        "stability_requirement": "3_consecutive_stable_cycles",
-        "resource_exhaustion": "automatic_termination",
-        "time_limit_exceeded": "graceful_exit"
-      },
-      "safety_mechanisms": {
-        "state_checkpoints": "enabled",
-        "rollback_capability": "enabled",
-        "circuit_breaker_integration": "enabled",
-        "progress_monitoring": "enabled"
-      }
-    },
->>>>>>> f2739dfb
-    "success_metrics": {
-      "completion_rate": "95_percent",
-      "satisfaction": "nps_70_plus",
-      "quality": "world_class_compliance",
-      "performance": "95_plus_lighthouse"
-<<<<<<< HEAD
-    },
-    "workflow_intelligence": {
-      "autonomous_decision_making": "enabled",
-      "pattern_recognition": "continuous_learning",
-      "architectural_preservation": "mandatory",
-      "integration_methodology": "understand_before_modify"
-=======
->>>>>>> f2739dfb
-    }
-  }
+{
+  "meta": {
+    "version": "v12.9.0",
+    "updated": "2025-07-15T00:59:22Z",
+    "by": "anon987654321",
+    "description": "Self-optimizing project completion system with world-class standards",
+    "cognitive_compliance": "self_applied_master_standards",
+    "enhancement_note": "Enhanced with extreme scrutiny framework, cognitive load budgeting, and comprehensive circuit breakers"
+  },
+  "system_directives": {
+    "modification_philosophy": "surgical_enhancement_preserve_architecture",
+    "integration_approach": "understand_before_modify",
+    "prohibited_actions": [
+      "naive_concatenation_appending",
+      "architecture_ignorant_changes",
+      "truncation_of_existing_logic",
+      "removal_of_working_components"
+    ],
+    "required_before_modification": [
+      "architectural_analysis",
+      "compatibility_assessment",
+      "impact_evaluation",
+      "preservation_validation"
+    ],
+    "enhancement_guidelines": {
+      "preserve_existing_structure": true,
+      "maintain_version_integrity": true,
+      "surgical_additions_only": true,
+      "validate_architectural_fit": true
+    }
+  },
+  "workflow": {
+    "cognitive_header": "§ Workflow Intelligence System",
+    "mode_detection": {
+      "simple": [
+        "basic_implementation", 
+        "single_stack", 
+        "minimal_features"
+      ],
+      "complex": [
+        "business_plan", 
+        "design_system", 
+        "multi_technology", 
+        "visualization", 
+        "ai_integration", 
+        "async_processing", 
+        "browser_automation"
+      ]
+    },
+    "phases": {
+      "simple": [
+        "analyze", 
+        "build", 
+        "verify", 
+        "package"
+      ],
+      "complex": [
+        "empathize_and_analyze", 
+        "define_and_design", 
+        "ideate_and_architect", 
+        "prototype_and_implement", 
+        "test_and_validate", 
+        "optimize_and_refine", 
+        "deliver_and_evolve"
+      ]
+    },
+    "execution": {
+      "auto_iterate": true,
+      "max_iterations": 3,
+      "validation_required": true,
+      "ai_enhancement": "enabled",
+      "autonomous_mode": {
+        "enabled": true,
+        "user_intervention": "minimal",
+        "decision_threshold": "high_confidence",
+        "fallback_to_user": "complex_decisions"
+      }
+    }
+  },
+  "core": {
+    "cognitive_header": "§ Core Cognitive Framework",
+    "cognitive_framework": {
+      "version": "2.0.0",
+      "compliance_level": "master",
+      "formatting_standards": {
+        "indentation": "2_spaces",
+        "quotes": "double_quotes",
+        "line_length": 120,
+        "cognitive_headers": true
+      },
+      "cognitive_constraints": {
+        "max_concepts_per_section": 7,
+        "max_nesting_depth": 3,
+        "context_switching_threshold": 3,
+        "flow_state_protection": true
+      },
+      "implementation_patterns": {
+        "circuit_breaker_required": true,
+        "cognitive_load_monitoring": true,
+        "attention_restoration": true,
+        "working_memory_management": true
+      },
+      "extreme_scrutiny_framework": {
+        "enabled": true,
+        "precision_questions": {
+          "specification_clarity": "What specific units, thresholds, and validation procedures are defined?",
+          "edge_case_coverage": "What boundary conditions and error scenarios are addressed?",
+          "resource_bounds": "What are the explicit memory, time, and processing limits?",
+          "failure_modes": "What happens when each component fails or reaches capacity?",
+          "measurement_precision": "How are success criteria quantified and verified?",
+          "conflict_resolution": "What procedures handle conflicting requirements?"
+        },
+        "mandatory_validations": {
+              "threshold_definitions": "All thresholds must include specific units and ranges",
+          "resource_limits": "All processes must have explicit bounds and timeouts",
+          "failure_handling": "All operations must define failure modes and recovery",
+          "measurement_standards": "All success criteria must be quantifiable and testable"
+        }
+      },
+      "cognitive_load_budgeting": {
+        "enabled": true,
+        "total_allocation": "100%",
+        "allocation_strategy": {
+          "analysis": "25%",
+          "implementation": "40%",
+          "validation": "20%",
+          "optimization": "15%"
+        },
+        "overflow_handling": {
+          "detection_threshold": "95%",
+          "response_procedures": [
+            "pause_non_critical_processes",
+            "activate_circuit_breakers",
+            "prioritize_core_functionality",
+            "request_resource_increase"
+          ]
+        },
+        "monitoring": {
+          "real_time_tracking": "enabled",
+          "allocation_alerts": "enabled",
+          "rebalancing_triggers": "enabled",
+          "performance_metrics": "enabled"
+        }
+      }
+    },
+    "circuit_breakers": {
+      "cognitive_header": "§ Circuit Breaker Safety Systems",
+      "enabled": true,
+      "cognitive_overload_protection": {
+        "detection_metrics": {
+          "concept_density": "max_7_per_section",
+          "nesting_depth": "max_3_levels",
+          "context_switches": "max_3_per_minute",
+          "working_memory_load": "max_7_concurrent_items"
+        },
+        "response_actions": {
+          "pause_processing": "immediate",
+          "reduce_complexity": "automatic",
+          "request_clarification": "enabled",
+          "fallback_to_simple_mode": "enabled"
+        }
+      },
+      "infinite_loop_prevention": {
+        "detection_methods": {
+          "iteration_count": "max_1000_cycles",
+          "time_threshold": "max_30_seconds",
+          "resource_consumption": "max_80_percent",
+          "pattern_repetition": "max_5_identical_cycles"
+        },
+        "termination_procedures": {
+          "graceful_exit": "save_state_and_terminate",
+          "resource_cleanup": "release_all_locks",
+          "error_reporting": "log_detailed_diagnostics",
+          "recovery_mode": "restart_with_reduced_scope"
+        }
+      },
+      "resource_exhaustion_protection": {
+        "monitoring_thresholds": {
+          "memory_usage": "max_80_percent",
+          "cpu_utilization": "max_75_percent",
+          "storage_capacity": "max_90_percent",
+          "network_bandwidth": "max_70_percent"
+        },
+        "mitigation_strategies": {
+          "resource_prioritization": "core_functions_first",
+          "background_task_suspension": "enabled",
+          "cache_cleanup": "automatic",
+          "connection_pooling": "enabled"
+        }
+      },
+      "failure_cascades_prevention": {
+        "isolation_mechanisms": {
+          "component_sandboxing": "enabled",
+          "dependency_isolation": "enabled",
+          "error_containment": "enabled",
+          "rollback_capabilities": "enabled"
+        },
+        "recovery_procedures": {
+          "service_restart": "automatic",
+          "state_restoration": "from_last_checkpoint",
+          "dependency_verification": "enabled",
+          "gradual_reintegration": "enabled"
+        }
+      }
+    },
+    "pitfall_prevention": {
+      "cognitive_header": "§ Pitfall Prevention Systems",
+      "enabled": true,
+      "proactive_detection": {
+        "pattern_recognition": {
+          "infinite_loops": "detect_repetitive_patterns",
+          "memory_leaks": "monitor_resource_growth",
+          "deadlocks": "analyze_dependency_cycles",
+          "performance_degradation": "track_execution_times"
+        },
+        "early_warning_indicators": {
+          "resource_utilization": "80_percent_threshold",
+          "response_time": "2_second_threshold",
+          "error_rate": "5_percent_threshold",
+          "complexity_metrics": "cognitive_load_95_percent"
+        }
+      },
+      "recovery_systems": {
+        "automated_recovery": {
+          "service_restart": "enabled",
+          "state_rollback": "enabled",
+          "resource_cleanup": "enabled",
+          "dependency_reset": "enabled"
+        },
+        "manual_intervention": {
+          "escalation_procedures": "defined",
+          "diagnostic_tools": "enabled",
+          "recovery_playbooks": "available",
+          "expert_consultation": "enabled"
+        }
+      },
+      "prevention_strategies": {
+        "design_patterns": {
+          "circuit_breaker_integration": "mandatory",
+          "timeout_mechanisms": "required",
+          "resource_limits": "enforced",
+          "error_handling": "comprehensive"
+        },
+        "monitoring_systems": {
+          "real_time_alerts": "enabled",
+          "trend_analysis": "enabled",
+          "predictive_warnings": "enabled",
+          "performance_baselines": "established"
+        }
+      }
+    },
+    "measurement_precision": {
+      "cognitive_header": "§ Measurement Precision Standards",
+      "enabled": true,
+      "threshold_definitions": {
+        "response_time": {
+          "unit": "milliseconds",
+          "acceptable": "< 200ms",
+          "warning": "200-500ms",
+          "critical": "> 500ms",
+          "validation": "automated_testing"
+        },
+        "resource_utilization": {
+          "unit": "percentage",
+          "normal": "< 70%",
+          "warning": "70-85%",
+          "critical": "> 85%",
+          "validation": "continuous_monitoring"
+        },
+        "error_rates": {
+          "unit": "percentage",
+          "acceptable": "< 1%",
+          "warning": "1-5%",
+          "critical": "> 5%",
+          "validation": "error_tracking_systems"
+        },
+        "cognitive_load": {
+          "unit": "percentage",
+          "optimal": "< 80%",
+          "warning": "80-95%",
+          "overload": "> 95%",
+          "validation": "cognitive_load_budgeting"
+        }
+      },
+      "validation_procedures": {
+        "automated_testing": {
+          "unit_tests": "required",
+          "integration_tests": "required",
+          "performance_tests": "required",
+          "load_tests": "required"
+        },
+        "monitoring_systems": {
+          "real_time_metrics": "enabled",
+          "historical_tracking": "enabled",
+          "alert_systems": "enabled",
+          "reporting_dashboards": "enabled"
+        }
+      }
+    },
+    "conflict_resolution": {
+      "cognitive_header": "§ Conflict Resolution Procedures",
+      "enabled": true,
+      "detection_mechanisms": {
+        "requirement_conflicts": {
+          "performance_vs_security": "detect_trade_offs",
+          "usability_vs_complexity": "analyze_user_impact",
+          "speed_vs_accuracy": "measure_quality_metrics",
+          "resource_vs_functionality": "evaluate_constraints"
+        },
+        "system_conflicts": {
+          "dependency_conflicts": "version_compatibility_checks",
+          "configuration_conflicts": "validate_settings",
+          "resource_conflicts": "allocation_analysis",
+          "timing_conflicts": "scheduling_verification"
+        }
+      },
+      "resolution_procedures": {
+        "prioritization_matrix": {
+          "security": "highest_priority",
+          "accessibility": "high_priority",
+          "performance": "medium_priority",
+          "features": "low_priority"
+        },
+        "escalation_process": {
+          "automatic_resolution": "simple_conflicts",
+          "stakeholder_consultation": "complex_conflicts",
+          "expert_review": "critical_conflicts",
+          "documentation_updates": "all_resolutions"
+        }
+      },
+      "documentation_requirements": {
+        "decision_rationale": "required",
+        "impact_assessment": "required",
+        "alternative_options": "required",
+        "rollback_procedures": "required"
+      }
+    },
+    "communication": {
+      "style": "strunk_white_accessibility_conscious",
+      "format": "essential_only_no_truncation",
+      "temperature": {
+        "analysis": 0.2,
+        "creativity": 0.9,
+        "implementation": 0.1,
+        "business": 0.4
+      }
+    },
+    "limits": {
+      "memory": "unlimited_with_gc",
+      "timeout": "unlimited_with_user_control",
+      "recursion": "unlimited_with_circuit_breaker",
+      "input_handling": {
+        "large_files": "automatic_chunking",
+        "html_css_threshold": "50kb",
+        "preservation_strategy": "never_truncate",
+        "integrity_validation": "strict_gates"
+      }
+    },
+    "principles": {
+      "security": "zero_trust_defense_in_depth",
+      "quality": "world_class_standards",
+      "accessibility": "wcag_2_2_aaa_compliant",
+      "performance": "95_plus_core_web_vitals",
+      "formatting": "universal_consistency",
+      "preservation": "never_truncate_preserve_logic"
+    },
+    "multi_perspective": {
+      "roles": [
+        {"role": "security_expert", "temperature": 0.2, "weight": 0.25},
+        {"role": "architect", "temperature": 0.4, "weight": 0.20},
+        {"role": "creative_innovator", "temperature": 0.9, "weight": 0.15},
+        {"role": "performance_engineer", "temperature": 0.3, "weight": 0.15},
+        {"role": "openbsd_specialist", "temperature": 0.3, "weight": 0.15},
+        {"role": "rails_expert", "temperature": 0.4, "weight": 0.10}
+      ],
+      "consensus_threshold": 0.7
+    },
+    "system_integration": {
+      "ai3_system": {
+        "cognitive_load_monitoring": "enabled",
+        "session_management": "lru_cognitive_aware",
+        "query_cache": "ttl_structured_logging",
+        "circuit_breakers": "multi_level"
+      },
+      "rails_ecosystem": {
+        "request_complexity_analysis": "enabled",
+        "user_session_cognitive_tracking": "enabled",
+        "progressive_disclosure": "enabled",
+        "flow_state_preservation": "enabled"
+      },
+      "openbsd_infrastructure": {
+        "system_load_cognitive_mapping": "enabled",
+        "service_complexity_monitoring": "enabled",
+        "automated_cognitive_scaling": "enabled"
+      },
+      "business_strategy": {
+        "decision_complexity_analysis": "enabled",
+        "strategic_cognitive_load": "monitored",
+        "implementation_chunking": "enabled"
+      }
+    }
+  },
+  "stacks": {
+    "detection": {
+      "rails": ["Gemfile", "config/application.rb", "app/"],
+      "ruby": ["*.rb", "Gemfile", "Rakefile"],
+      "frontend": ["*.html", "*.css", "*.js", "package.json"],
+      "shell": ["*.sh", "*.zsh", "*.bash"],
+      "business": ["business_plan", "canvas", "financial_model"],
+      "animation": ["babylon.js", "three.js", "d3.js", "svg_animations"],
+      "async": ["async", "concurrent", "parallel", "queue"],
+      "browser": ["ferrum", "selenium", "playwright", "puppeteer"],
+      "scraping": ["nokogiri", "mechanize", "httparty"]
+    },
+    "templates": {
+      "rails": {
+        "version": "8.0+",
+        "features": ["hotwire", "stimulus", "solid_queue"],
+        "security": ["strong_params", "csrf_protection", "pundit"],
+        "performance": ["falcon_server", "fragment_caching"]
+      },
+      "ruby": {
+        "version": "3.3+",
+        "patterns": ["frozen_string_literal", "yard_docs", "solid_principles"],
+        "tools": ["rubocop", "rspec", "bundler"],
+        "async": ["async", "concurrent-ruby", "sidekiq"]
+      },
+      "frontend": {
+        "standards": ["html5", "wcag_2.2_aaa", "mobile_first"],
+        "performance": ["core_web_vitals_95_plus", "gpu_acceleration"],
+        "design": ["golden_ratio", "8px_grid", "modular_scale"],
+        "input_handling": {
+          "large_files": "automatic_chunking",
+          "size_threshold": "50kb",
+          "chunking_strategy": "semantic_boundaries",
+          "preservation_guarantee": "no_data_loss"
+        }
+      },
+      "shell": {
+        "compatibility": ["posix", "zsh", "openbsd_ksh"],
+        "safety": ["set_euo_pipefail", "input_validation"],
+        "openbsd": ["pledge_unveil", "doas"]
+      }
+    }
+  },
+  "formatting": {
+    "universal": {
+      "indentation": {"type": "spaces", "size": 2},
+      "quotes": "double_quotes_consistent",
+      "line_endings": "unix_lf",
+      "alignment": "optical_over_mathematical",
+      "newlines": "semantic_grouping",
+      "cognitive_headers": "enabled"
+    },
+    "accessibility": {
+      "alt_text": "descriptive_contextual",
+      "aria_labels": "comprehensive_semantic",
+      "heading_hierarchy": "logical_sequential",
+      "focus_indicators": "high_contrast_visible",
+      "wcag_compliance": "2.2_aaa_required"
+    },
+    "language_specific": {
+      "ruby": {
+        "frozen_string_literal": "required",
+        "hash_syntax": "symbol_to_proc",
+        "method_chaining": "semantic_alignment",
+        "async_patterns": "clear_formatting",
+        "yard_docs": "required_for_public_methods"
+      },
+      "javascript": {
+        "semicolons": "always",
+        "const_let_var": "const_first",
+        "async_await": "prefer_over_promises",
+        "double_quotes": "enforced"
+      },
+      "css": {
+        "property_ordering": "logical_groups",
+        "custom_properties": "semantic_naming",
+        "media_queries": "mobile_first",
+        "class_naming": "underscore_convention",
+        "no_divitis": "semantic_html5_only"
+      },
+      "shell": {
+        "posix_compliance": "required",
+        "error_handling": "set_euo_pipefail",
+        "input_validation": "mandatory"
+      },
+      "norwegian_business": {
+        "language_support": "nb_NO_required",
+        "currency_format": "NOK_standard",
+        "legal_compliance": "norwegian_law"
+      }
+    }
+  },
+  "design_system": {
+    "cognitive_header": "§ Design System Architecture",
+    "visual_layout_prompts": {
+      "html": {
+        "cognitive_header": "§ Semantic HTML5 Structure Guidelines",
+        "structure": {
+          "semantic_elements": "Use header, main, section, footer with ARIA roles",
+          "heading_hierarchy": "h1 for title, h2 for sections, h3 for subsections",
+          "accessibility": "Follow wcag_2_2_aaa standards",
+          "separation": "Avoid inline styles, separate content and presentation",
+          "localization": "Set lang attribute (e.g., 'nb' for Norwegian)"
+        },
+        "interactive_elements": {
+          "aria_labels": "Include for all interactive elements",
+          "section_context": "Use hidden headings for context",
+          "lists_and_grids": "Use role='list' and role='listitem'",
+          "external_links": "Add rel='noopener' for external URLs"
+        },
+        "print_optimization": {
+          "page_size": "A5 with 0.75cm margins",
+          "page_breaks": "Use page-break-inside: avoid",
+          "color_adjustment": "Use print-color-adjust: exact",
+          "testing": "Verify Chrome PDF output"
+        }
+      },
+      "css": {
+        "cognitive_header": "§ CSS Design System Principles",
+        "dry_principles": {
+          "custom_properties": "Use --text, --gap-large, --font-primary",
+          "property_definition": "Define in :root, reuse across elements",
+          "repetition_minimization": "Eliminate style duplication"
+        },
+        "typography_system": {
+          "fluid_scaling": {
+            "method": "calc() and vw between 600px-800px viewports",
+            "example": "calc(15px + (18 - 15) * ((100vw - 600px) / (800 - 600)))",
+            "reference": "MadeByMike precise control method"
+          },
+          "golden_ratio_sizes": {
+            "h1": "32px–42px",
+            "h2": "20px–28px", 
+            "h3": "16px–20px",
+            "body": "15px–18px"
+          },
+          "font_selection": {
+            "style": "Serif for headings and body (letters)",
+            "examples": "Georgia for headings, Merriweather for body",
+            "reference": "Bringhurst 5.1 principles"
+          },
+          "spacing_rules": {
+            "line_height": "1.5–1.65",
+            "letter_spacing": "0.02em–0.05em",
+            "text_indent": "2em for body text"
+          }
+        },
+        "layout_system": {
+          "flexbox_usage": "Centered, single-column layouts",
+          "grid_usage": "Responsive lists with auto-fit, minmax(150px, 1fr)",
+          "spacing_scale": {
+            "base_grid": "8pt grid system",
+            "proportions": "Golden ratio (0.5rem, 1rem, 1.618rem, 2rem)",
+            "heading_margins": "h2: margin 2rem 0 1rem",
+            "list_margins": "ul: margin-bottom 1.618rem"
+          }
+        },
+        "accessibility_system": {
+          "focus_indicators": "outline: 2px solid (visible)",
+          "motion_sensitivity": "Respect prefers-reduced-motion",
+          "contrast_ratio": "7:1 per wcag_2_2_aaa",
+          "theme_stability": "Avoid automatic switching for letters"
+        },
+        "print_system": {
+          "page_setup": "@page { size: A5; margin: 0.75cm; }",
+          "font_sizes": "12pt body, 24pt h1, 18pt h2, 14pt h3",
+          "color_scheme": "Black text, white background",
+          "element_breaks": "page-break-inside: avoid"
+        }
+      },
+      "cognitive_load_management": {
+        "content_density": {
+          "large_lists": "CSS Grid for >20 items",
+          "column_layout": "minmax(150px, 1fr)",
+          "spacing": "0.5rem gap, 1.618rem margin"
+        },
+        "localization": {
+          "nordic_characters": "UTF-8 font support for æ, ø, å",
+          "norwegian_text": "hyphens: auto for readability",
+          "testing": "Verify character display in print/screen"
+        },
+        "error_handling": {
+          "font_fallbacks": "Georgia, Times New Roman",
+          "unit_fallbacks": "rem/px for calc() failures",
+          "browser_degradation": "IE11 compatibility testing"
+        }
+      }
+    },
+    "principles": [
+      "clarity_over_cleverness", 
+      "accessibility_first", 
+      "mathematical_foundation"
+    ],
+    "typography": {
+      "cognitive_header": "§ Typography System Foundation",
+      "scale": "golden_ratio_1618",
+      "base_size": "16px",
+      "font_stacks": {
+        "primary": "-apple-system, BlinkMacSystemFont, 'Segoe UI', Roboto, sans-serif",
+        "monospace": "'SF Mono', Monaco, 'Cascadia Code', 'Roboto Mono', monospace"
+      },
+      "accessibility": {
+        "contrast_ratio": "7:1", 
+        "font_size_min": "16px"
+      }
+    },
+    "color_system": {
+      "cognitive_header": "§ Color System Methodology",
+      "methodology": "semantic_hsl",
+      "accessibility": "wcag_2_2_aaa",
+      "modes": [
+        "light", 
+        "dark", 
+        "high_contrast"
+      ]
+    },
+    "spatial_system": {
+      "cognitive_header": "§ Spatial Design Foundation",
+      "base_unit": "0.5rem",
+      "grid": "8pt_baseline",
+      "golden_ratio": "1.618_proportions"
+    },
+    "motion": {
+      "cognitive_header": "§ Motion Design System",
+      "duration": {
+        "fast": "150ms", 
+        "normal": "300ms", 
+        "slow": "500ms"
+      },
+      "easing": "cubic-bezier(0.25, 0.1, 0.25, 1)",
+      "accessibility": "respect_prefers_reduced_motion",
+      "performance": "60fps_minimum"
+    }
+  },
+  "business_strategy": {
+    "framework": "design_thinking_lean_startup_agile",
+    "tools": {
+      "lean_canvas": "monthly_updates",
+      "okr": "quarterly_cycles",
+      "design_thinking": "continuous_iteration"
+    },
+    "localization": {
+      "nordic": ["norwegian", "swedish", "danish", "icelandic"],
+      "communication": "direct_transparent",
+      "currency": "nok_sek_dkk_isk",
+      "compliance": {
+        "innovasjon_norge": {
+          "language_requirement": "norwegian_mandatory",
+          "business_plan_format": "norwegian_standards",
+          "investor_presentation": "norwegian_language"
+        },
+        "regulatory": "norwegian_business_law",
+        "cultural_adaptation": "norwegian_business_norms"
+      }
+    }
+  },
+  "specialized_capabilities": {
+    "visualization": {
+      "3d": ["babylon_js", "three_js"],
+      "charts": ["d3_js", "interactive_svg"],
+      "animation": ["gpu_accelerated", "mathematical_precision"]
+    },
+    "async_processing": {
+      "patterns": ["concurrent_ruby", "async_gem", "actor_model"],
+      "security": ["rate_limiting", "resource_limits", "timeout_protection"],
+      "monitoring": ["performance_metrics", "error_tracking"]
+    },
+    "browser_automation": {
+      "frameworks": ["ferrum", "selenium", "playwright"],
+      "security": ["unveil_restrictions", "pledge_limits", "sandboxing"],
+      "performance": ["headless_optimization", "concurrent_sessions"]
+    },
+    "scraping": {
+      "libraries": ["nokogiri", "mechanize", "httparty"],
+      "patterns": ["rate_limiting", "retry_mechanisms", "error_recovery"],
+      "ethics": ["robots_txt_compliance", "respectful_crawling"]
+    }
+  },
+  "quality_assurance": {
+    "gates": {
+      "syntax": "no_errors",
+      "tests": "90_percent_coverage",
+      "security": "zero_trust_a_plus",
+      "performance": "95_plus_core_web_vitals",
+      "accessibility": "wcag_2_2_aaa",
+      "formatting": "universal_consistency",
+      "integration_intelligence": "architectural_compatibility",
+      "data_integrity": "no_truncation_guarantee"
+    },
+    "tools": {
+      "linting": ["rubocop", "eslint"],
+      "testing": ["rspec", "jest", "playwright"],
+      "security": ["brakeman", "bundler_audit"],
+      "performance": ["lighthouse", "web_vitals"],
+      "accessibility": ["axe_core"]
+    },
+    "ai_enhancement": {
+      "code_review": "semantic_analysis",
+      "security": "vulnerability_detection",
+      "performance": "predictive_analysis",
+      "accessibility": "automated_validation",
+      "architectural_compatibility_check": "integration_intelligence",
+      "modification_awareness": "surgical_enhancement_only"
+    }
+  },
+  "security": {
+    "baseline": ["input_validation", "output_encoding", "secure_defaults", "zero_trust"],
+    "by_stack": {
+      "rails": ["secure_headers", "brakeman", "pundit"],
+      "frontend": ["csp_headers", "sri_integrity", "https_only"],
+      "shell": ["input_sanitization", "privilege_dropping"],
+      "openbsd": ["pledge", "unveil", "doas"],
+      "browser": ["sandbox_isolation", "resource_limits"],
+      "async": ["rate_limiting", "circuit_breakers"]
+    }
+  },
+  "deployment": {
+    "environments": ["development", "staging", "production"],
+    "requirements": {
+      "docs": ["readme", "setup", "api_docs"],
+      "scripts": ["install", "test", "deploy"],
+      "configs": ["environment_examples", "monitoring"]
+    },
+    "monitoring": {
+      "health": ["service_status", "resource_usage"],
+      "logging": ["error_tracking", "performance_metrics"],
+      "alerts": ["service_down", "high_error_rate"]
+    }
+  },
+  "self_optimization": {
+    "philosophy": "surgical_enhancement_preserve_core",
+    "triggers": ["performance_degradation", "error_increase", "user_feedback"],
+    "forbidden_removals": ["security", "accessibility", "never_truncate", "world_class_standards"],
+    "bounded_recursive_enhancement": {
+      "enabled": true,
+      "limits": {
+        "max_iteration_depth": 5,
+        "max_enhancement_cycles": 10,
+        "max_processing_time": "300_seconds",
+        "max_resource_utilization": "80_percent"
+      },
+      "termination_conditions": {
+        "improvement_threshold": "5_percent_minimum",
+        "stability_requirement": "3_consecutive_stable_cycles",
+        "resource_exhaustion": "automatic_termination",
+        "time_limit_exceeded": "graceful_exit"
+      },
+      "safety_mechanisms": {
+        "state_checkpoints": "enabled",
+        "rollback_capability": "enabled",
+        "circuit_breaker_integration": "enabled",
+        "progress_monitoring": "enabled"
+      }
+    },
+    "success_metrics": {
+      "completion_rate": "95_percent",
+      "satisfaction": "nps_70_plus",
+      "quality": "world_class_compliance",
+      "performance": "95_plus_lighthouse"
+    },
+    "workflow_intelligence": {
+      "autonomous_decision_making": "enabled",
+      "pattern_recognition": "continuous_learning",
+      "architectural_preservation": "mandatory",
+      "integration_methodology": "understand_before_modify"
+    }
+  }
 }