--- conflicted
+++ resolved
@@ -1,36 +1,3 @@
-<<<<<<< HEAD
-<<<<<<< HEAD
-{
-  "meta": {
-    "version": "v12.9.0",
-    "updated": "2025-07-15T00:50:30Z",
-    "by": "anon987654321",
-    "description": "General purpose project completion framework with extreme scrutiny and pitfall prevention"
-  },
-  
-  "system": {
-    "status": {
-      "format": "@copilot v{version} {emoji} {context} for user {login}",
-      "indicators": {
-        "analyzing": "🔍", "designing": "🎨", "building": "🔧", "testing": "🧪",
-        "optimizing": "⚡", "delivering": "📦", "error_handling": "🛠️", "scrutinizing": "🔬"
-      },
-      "codes": ["success", "failure", "partial", "pending", "blocked", "skipped"],
-      "extreme_scrutiny": {
-        "enabled": true,
-        "mandatory": true,
-        "triggers": "all_specifications_definitions_thresholds_measurements",
-        "questions": [
-          "what_defines_meaningful_in_this_context",
-          "how_is_this_measured_specifically",
-          "what_happens_when_this_fails",
-          "what_conflicts_could_arise",
-          "what_resources_does_this_consume",
-          "how_do_we_prevent_infinite_loops",
-          "what_are_the_edge_cases",
-          "how_do_we_handle_cascading_failures"
-        ]
-=======
 {
   "meta": {
     "version": "v12.9.0",
@@ -39,20 +6,9 @@
     "description": "Self-optimizing project completion system with world-class standards",
     "cognitive_compliance": "self_applied_master_standards",
     "enhancement_note": "Enhanced with extreme scrutiny framework, cognitive load budgeting, and comprehensive circuit breakers"
-  },
-=======
-{
-  "meta": {
-    "version": "v12.9.0",
-    "updated": "2025-07-15T00:59:22Z",
-    "by": "anon987654321",
-    "description": "Self-optimizing project completion system with world-class standards",
-    "cognitive_compliance": "self_applied_master_standards",
-    "enhancement_note": "Enhanced with extreme scrutiny framework, cognitive load budgeting, and comprehensive circuit breakers"
-  },
->>>>>>> 9280f6be
+  },
   "workflow": {
-    "cognitive_header": "§ Workflow Intelligence System",
+    "cognitive_header": "§ Workflow Intelligence System",
     "mode_detection": {
       "simple": [
         "basic_implementation", 
@@ -68,7 +24,7 @@
         "async_processing", 
         "browser_automation"
       ]
-    },
+    },
     "phases": {
       "simple": [
         "analyze", 
@@ -85,14 +41,14 @@
         "optimize_and_refine", 
         "deliver_and_evolve"
       ]
-    },
-    "execution": {
-      "auto_iterate": true,
-      "max_iterations": 3,
-      "validation_required": true,
-      "ai_enhancement": "enabled"
-    }
-  },
+    },
+    "execution": {
+      "auto_iterate": true,
+      "max_iterations": 3,
+      "validation_required": true,
+      "ai_enhancement": "enabled"
+    }
+  },
   "core": {
     "cognitive_header": "§ Core Cognitive Framework",
     "cognitive_framework": {
@@ -351,144 +307,29 @@
         "rollback_procedures": "required"
       }
     },
-    "communication": {
-      "style": "strunk_white_accessibility_conscious",
-      "format": "essential_only_no_truncation",
-      "temperature": {
-        "analysis": 0.2,
-        "creativity": 0.9,
-        "implementation": 0.1,
-        "business": 0.4
->>>>>>> refs/remotes/origin/main
-      }
-    },
-    "cognitive_orchestration": {
-      "working_memory": {
-        "chunk_limit": 7,
-        "measurement": "distinct_concepts_tracked_simultaneously",
-        "overflow_handling": "prioritize_critical_context_compress_secondary",
-        "validation": "count_active_concepts_before_adding_new"
-      },
-      "attention_management": {
-        "focus_measurement": "single_task_completion_percentage",
-        "context_switch_cost": "15_second_cognitive_reload_penalty",
-        "flow_protection": "block_interruptions_during_deep_work_sessions",
-        "interruption_handling": "queue_non_critical_defer_critical_with_justification"
-      },
-      "cognitive_load_budgeting": {
-        "total_capacity": "100_percent_strictly_enforced",
-        "reconnaissance": {
-          "allocation": "15_percent_minimum_20_percent_maximum",
-          "measurement": "information_gathering_analysis_time",
-          "overflow_action": "compress_or_defer_implementation"
-        },
-        "architecture": {
-          "allocation": "20_percent_minimum_25_percent_maximum", 
-          "measurement": "design_planning_specification_time",
-          "overflow_action": "extend_timeline_or_reduce_scope"
-        },
-        "implementation": {
-          "allocation": "40_percent_minimum_50_percent_maximum",
-          "measurement": "actual_building_coding_creation_time",
-          "overflow_action": "simplify_design_or_extend_timeline"
-        },
-        "delivery": {
-          "allocation": "15_percent_minimum_20_percent_maximum",
-          "measurement": "testing_validation_finalization_time",
-          "overflow_action": "reduce_testing_scope_with_explicit_risk_acceptance"
-        },
-        "validation": "sum_must_equal_100_percent_before_project_start"
-      }
-    },
-<<<<<<< HEAD
-    "anti_truncation": {
-      "never_truncate": "preserve_complete_logic_and_context_always",
-      "measurement": "logical_completeness_score_0_to_100",
-      "threshold": "95_percent_minimum_logical_completeness",
-      "detection": "automated_context_integrity_checking",
-      "recovery": "restore_from_last_complete_checkpoint_with_full_context",
-      "circuit_breaker": "halt_processing_when_context_integrity_below_threshold"
-    },
-<<<<<<< HEAD
-    "pitfall_prevention": {
-      "infinite_loops": {
-        "detection": "iteration_count_tracking_with_10_max_limit",
-        "prevention": "mandatory_termination_conditions_before_loops",
-        "recovery": "break_loop_log_state_request_human_intervention"
-      },
-      "resource_exhaustion": {
-        "monitoring_overhead_limit": "5_percent_maximum_system_resources",
-        "memory_limit": "1GB_maximum_for_observability_systems",
-        "cpu_limit": "10_percent_maximum_for_monitoring_tasks"
-      },
-      "cascading_failures": {
-        "isolation": "failure_in_one_component_cannot_affect_others",
-        "circuit_breakers": "automatic_cutoff_when_error_rate_exceeds_1_percent",
-        "graceful_degradation": "core_functionality_preserved_when_auxiliaries_fail"
-      }
-    }
-  },
-  
-  "extreme_scrutiny_framework": {
-    "cognitive_header": "§ Mandatory Extreme Scrutiny for All Specifications",
-    "enabled": true,
-    "mandatory": true,
-    "scope": "all_definitions_measurements_thresholds_standards_procedures",
-    "questions": {
-      "precision": [
-        "exactly_how_is_this_measured",
-        "what_units_are_used",
-        "what_constitutes_success_vs_failure",
-        "what_is_the_measurement_frequency",
-        "who_or_what_performs_the_measurement"
-      ],
-      "edge_cases": [
-        "what_happens_when_this_fails",
-        "what_happens_when_this_succeeds_too_well",
-        "what_happens_under_extreme_load",
-        "what_happens_when_dependencies_are_unavailable",
-        "what_happens_when_multiple_failures_occur_simultaneously"
-      ],
-      "conflicts": [
-        "what_other_requirements_could_conflict_with_this",
-        "how_are_conflicting_requirements_prioritized",
-        "what_trade_offs_are_acceptable",
-        "who_decides_when_conflicts_arise"
-      ],
-      "resources": [
-        "what_resources_does_this_consume",
-        "what_is_the_maximum_acceptable_resource_usage",
-        "how_do_we_prevent_resource_exhaustion",
-        "what_happens_when_resources_are_scarce"
-      ],
-      "validation": [
-        "how_do_we_verify_this_is_working",
-        "what_constitutes_proof_of_compliance",
-        "how_often_is_this_validated",
-        "what_happens_when_validation_fails"
-      ]
-    },
-    "enforcement": {
-      "mandatory_answers": "all_questions_must_be_answered_before_implementation",
-      "incomplete_specification_handling": "reject_and_request_clarification",
-      "ambiguity_detection": "flag_any_percentage_ranges_or_vague_terms",
-      "precision_requirements": "specific_numbers_units_procedures_only"
-=======
-=======
-    "limits": {
-      "memory": "unlimited_with_gc",
-      "timeout": "unlimited_with_user_control",
-      "recursion": "unlimited_with_circuit_breaker"
-    },
-    "principles": {
-      "security": "zero_trust_defense_in_depth",
-      "quality": "world_class_standards",
-      "accessibility": "wcag_2_2_aaa_compliant",
-      "performance": "95_plus_core_web_vitals",
-      "formatting": "universal_consistency",
-      "preservation": "never_truncate_preserve_logic"
-    },
->>>>>>> 9280f6be
+    "communication": {
+      "style": "strunk_white_accessibility_conscious",
+      "format": "essential_only_no_truncation",
+      "temperature": {
+        "analysis": 0.2,
+        "creativity": 0.9,
+        "implementation": 0.1,
+        "business": 0.4
+      }
+    },
+    "limits": {
+      "memory": "unlimited_with_gc",
+      "timeout": "unlimited_with_user_control",
+      "recursion": "unlimited_with_circuit_breaker"
+    },
+    "principles": {
+      "security": "zero_trust_defense_in_depth",
+      "quality": "world_class_standards",
+      "accessibility": "wcag_2_2_aaa_compliant",
+      "performance": "95_plus_core_web_vitals",
+      "formatting": "universal_consistency",
+      "preservation": "never_truncate_preserve_logic"
+    },
     "multi_perspective": {
       "roles": [
         {"role": "security_expert", "temperature": 0.2, "weight": 0.25},
@@ -523,114 +364,45 @@
         "strategic_cognitive_load": "monitored",
         "implementation_chunking": "enabled"
       }
-<<<<<<< HEAD
->>>>>>> refs/remotes/origin/main
-=======
->>>>>>> 9280f6be
-    }
-  },
-  
-  "code_quality": {
-    "cognitive_header": "§ Universal Code Quality Standards with Precise Definitions",
-    "structure": {
-      "multiline_constructs": {
-        "definition": "functions_classes_objects_span_multiple_lines_with_proper_indentation",
-        "measurement": "lines_per_function_average_3_to_20_lines",
-        "validation": "automated_linting_with_zero_tolerance"
-      },
-      "clear_naming": {
-        "definition": "variable_function_names_describe_purpose_without_abbreviations",
-        "measurement": "name_length_5_to_30_characters_descriptive_words_only",
-        "validation": "automated_naming_convention_checking"
-      },
-      "zero_redundancy": {
-        "definition": "no_duplicate_code_unused_variables_or_dead_functions",
-        "measurement": "duplicate_code_percentage_must_be_0_percent",
-        "validation": "automated_dead_code_detection_with_removal"
-      }
-    },
-    "language": {
-      "strunk_white": {
-        "definition": "brief_clear_precise_language_no_unnecessary_words",
-        "measurement": "average_sentence_length_15_words_maximum",
-        "validation": "automated_readability_scoring_flesch_kincaid_grade_8"
-      },
-      "no_verbosity": {
-        "definition": "eliminate_decorative_filler_redundant_explanations",
-        "measurement": "essential_words_only_word_count_reduction_target_30_percent",
-        "validation": "manual_review_for_essential_vs_decorative_content"
-      }
-    },
-    "complexity_management": {
-      "ultraminimal_approach": {
-        "definition": "only_essential_features_zero_nice_to_have_additions",
-        "measurement": "feature_count_justified_by_core_requirements_only",
-        "validation": "each_feature_must_have_explicit_justification"
-      },
-      "cognitive_sustainability": {
-        "definition": "code_readable_by_human_after_6_months_without_context",
-        "measurement": "comprehension_time_under_5_minutes_per_module",
-        "validation": "fresh_eyes_code_review_by_different_developer"
-      }
-    }
-  },
-<<<<<<< HEAD
-<<<<<<< HEAD
-  
-  "measurement_precision": {
-    "cognitive_header": "§ Precise Measurement Definitions and Validation",
-    "time_windows": {
-      "real_time": "measurement_within_1_second_of_event",
-      "near_real_time": "measurement_within_5_seconds_of_event",
-      "periodic": "measurement_every_60_seconds_exactly",
-      "batch": "measurement_every_300_seconds_with_aggregation"
-    },
-    "percentage_definitions": {
-      "meaningful_test_coverage": {
-        "definition": "tests_that_verify_actual_business_logic_not_getters_setters",
-        "measurement": "lines_of_business_logic_covered_divided_by_total_business_logic",
-        "validation": "mutation_testing_with_90_percent_mutation_survival_rate"
-      },
-      "completion_rate": {
-        "definition": "successfully_delivered_features_meeting_all_acceptance_criteria",
-        "measurement_window": "rolling_30_day_period",
-        "measurement": "completed_features_divided_by_committed_features",
-        "validation": "stakeholder_sign_off_required_for_completion"
-      }
-    },
-    "threshold_enforcement": {
-      "breach_detection": "automated_monitoring_with_1_second_detection_time",
-      "breach_duration": "threshold_must_be_exceeded_for_60_seconds_before_alert",
-      "recovery_detection": "threshold_must_be_normal_for_300_seconds_before_clear",
-      "escalation": "human_intervention_required_after_3_consecutive_breaches"
-    }
-  },
-  
-  "conflict_resolution": {
-    "cognitive_header": "§ Explicit Conflict Resolution Procedures",
-    "conflict_types": {
-      "security_vs_usability": {
-        "default_priority": "security_wins_unless_explicit_risk_acceptance",
-        "decision_maker": "security_team_with_stakeholder_approval",
-        "documentation": "risk_register_entry_with_mitigation_plan"
-      },
-      "performance_vs_accessibility": {
-        "default_priority": "accessibility_wins_unless_performance_critical",
-        "decision_maker": "accessibility_team_with_performance_review",
-        "documentation": "compliance_impact_assessment_required"
-      },
-      "wcag_aaa_vs_performance": {
-        "default_priority": "wcag_aa_minimum_aaa_preferred_performance_secondary",
-        "decision_maker": "joint_accessibility_performance_team",
-        "documentation": "detailed_trade_off_analysis_with_user_impact"
-      }
-    },
-    "resolution_process": {
-      "identification": "automated_conflict_detection_in_requirements",
-      "escalation": "immediate_escalation_to_decision_maker",
-      "timeline": "conflict_resolution_within_24_hours_maximum",
-      "documentation": "decision_rationale_logged_in_project_record"
-=======
+    }
+  },
+  "stacks": {
+    "detection": {
+      "rails": ["Gemfile", "config/application.rb", "app/"],
+      "ruby": ["*.rb", "Gemfile", "Rakefile"],
+      "frontend": ["*.html", "*.css", "*.js", "package.json"],
+      "shell": ["*.sh", "*.zsh", "*.bash"],
+      "business": ["business_plan", "canvas", "financial_model"],
+      "animation": ["babylon.js", "three.js", "d3.js", "svg_animations"],
+      "async": ["async", "concurrent", "parallel", "queue"],
+      "browser": ["ferrum", "selenium", "playwright", "puppeteer"],
+      "scraping": ["nokogiri", "mechanize", "httparty"]
+    },
+    "templates": {
+      "rails": {
+        "version": "8.0+",
+        "features": ["hotwire", "stimulus", "solid_queue"],
+        "security": ["strong_params", "csrf_protection", "pundit"],
+        "performance": ["falcon_server", "fragment_caching"]
+      },
+      "ruby": {
+        "version": "3.3+",
+        "patterns": ["frozen_string_literal", "yard_docs", "solid_principles"],
+        "tools": ["rubocop", "rspec", "bundler"],
+        "async": ["async", "concurrent-ruby", "sidekiq"]
+      },
+      "frontend": {
+        "standards": ["html5", "wcag_2.2_aaa", "mobile_first"],
+        "performance": ["core_web_vitals_95_plus", "gpu_acceleration"],
+        "design": ["golden_ratio", "8px_grid", "modular_scale"]
+      },
+      "shell": {
+        "compatibility": ["posix", "zsh", "openbsd_ksh"],
+        "safety": ["set_euo_pipefail", "input_validation"],
+        "openbsd": ["pledge_unveil", "doas"]
+      }
+    }
+  },
   "formatting": {
     "universal": {
       "indentation": {"type": "spaces", "size": 2},
@@ -679,56 +451,7 @@
         "legal_compliance": "norwegian_law"
       }
     }
-=======
-  "formatting": {
-    "universal": {
-      "indentation": {"type": "spaces", "size": 2},
-      "quotes": "double_quotes_consistent",
-      "line_endings": "unix_lf",
-      "alignment": "optical_over_mathematical",
-      "newlines": "semantic_grouping",
-      "cognitive_headers": "enabled"
-    },
-    "accessibility": {
-      "alt_text": "descriptive_contextual",
-      "aria_labels": "comprehensive_semantic",
-      "heading_hierarchy": "logical_sequential",
-      "focus_indicators": "high_contrast_visible",
-      "wcag_compliance": "2.2_aaa_required"
-    },
-    "language_specific": {
-      "ruby": {
-        "frozen_string_literal": "required",
-        "hash_syntax": "symbol_to_proc",
-        "method_chaining": "semantic_alignment",
-        "async_patterns": "clear_formatting",
-        "yard_docs": "required_for_public_methods"
-      },
-      "javascript": {
-        "semicolons": "always",
-        "const_let_var": "const_first",
-        "async_await": "prefer_over_promises",
-        "double_quotes": "enforced"
-      },
-      "css": {
-        "property_ordering": "logical_groups",
-        "custom_properties": "semantic_naming",
-        "media_queries": "mobile_first",
-        "class_naming": "underscore_convention",
-        "no_divitis": "semantic_html5_only"
-      },
-      "shell": {
-        "posix_compliance": "required",
-        "error_handling": "set_euo_pipefail",
-        "input_validation": "mandatory"
-      },
-      "norwegian_business": {
-        "language_support": "nb_NO_required",
-        "currency_format": "NOK_standard",
-        "legal_compliance": "norwegian_law"
-      }
-    }
-  },
+  },
   "design_system": {
     "cognitive_header": "§ Design System Architecture",
     "visual_layout_prompts": {
@@ -842,7 +565,7 @@
         "contrast_ratio": "7:1", 
         "font_size_min": "16px"
       }
-    },
+    },
     "color_system": {
       "cognitive_header": "§ Color System Methodology",
       "methodology": "semantic_hsl",
@@ -852,13 +575,13 @@
         "dark", 
         "high_contrast"
       ]
-    },
+    },
     "spatial_system": {
       "cognitive_header": "§ Spatial Design Foundation",
       "base_unit": "0.5rem",
       "grid": "8pt_baseline",
       "golden_ratio": "1.618_proportions"
-    },
+    },
     "motion": {
       "cognitive_header": "§ Motion Design System",
       "duration": {
@@ -869,274 +592,90 @@
       "easing": "cubic-bezier(0.25, 0.1, 0.25, 1)",
       "accessibility": "respect_prefers_reduced_motion",
       "performance": "60fps_minimum"
-    }
->>>>>>> 9280f6be
-  },
-  "design_system": {
-    "cognitive_header": "§ Design System Architecture",
-    "visual_layout_prompts": {
-      "html": {
-        "cognitive_header": "§ Semantic HTML5 Structure Guidelines",
-        "structure": {
-          "semantic_elements": "Use header, main, section, footer with ARIA roles",
-          "heading_hierarchy": "h1 for title, h2 for sections, h3 for subsections",
-          "accessibility": "Follow wcag_2_2_aaa standards",
-          "separation": "Avoid inline styles, separate content and presentation",
-          "localization": "Set lang attribute (e.g., 'nb' for Norwegian)"
-        },
-        "interactive_elements": {
-          "aria_labels": "Include for all interactive elements",
-          "section_context": "Use hidden headings for context",
-          "lists_and_grids": "Use role='list' and role='listitem'",
-          "external_links": "Add rel='noopener' for external URLs"
-        },
-        "print_optimization": {
-          "page_size": "A5 with 0.75cm margins",
-          "page_breaks": "Use page-break-inside: avoid",
-          "color_adjustment": "Use print-color-adjust: exact",
-          "testing": "Verify Chrome PDF output"
-        }
-      },
-      "css": {
-        "cognitive_header": "§ CSS Design System Principles",
-        "dry_principles": {
-          "custom_properties": "Use --text, --gap-large, --font-primary",
-          "property_definition": "Define in :root, reuse across elements",
-          "repetition_minimization": "Eliminate style duplication"
-        },
-        "typography_system": {
-          "fluid_scaling": {
-            "method": "calc() and vw between 600px-800px viewports",
-            "example": "calc(15px + (18 - 15) * ((100vw - 600px) / (800 - 600)))",
-            "reference": "MadeByMike precise control method"
-          },
-          "golden_ratio_sizes": {
-            "h1": "32px–42px",
-            "h2": "20px–28px", 
-            "h3": "16px–20px",
-            "body": "15px–18px"
-          },
-          "font_selection": {
-            "style": "Serif for headings and body (letters)",
-            "examples": "Georgia for headings, Merriweather for body",
-            "reference": "Bringhurst 5.1 principles"
-          },
-          "spacing_rules": {
-            "line_height": "1.5–1.65",
-            "letter_spacing": "0.02em–0.05em",
-            "text_indent": "2em for body text"
-          }
-        },
-        "layout_system": {
-          "flexbox_usage": "Centered, single-column layouts",
-          "grid_usage": "Responsive lists with auto-fit, minmax(150px, 1fr)",
-          "spacing_scale": {
-            "base_grid": "8pt grid system",
-            "proportions": "Golden ratio (0.5rem, 1rem, 1.618rem, 2rem)",
-            "heading_margins": "h2: margin 2rem 0 1rem",
-            "list_margins": "ul: margin-bottom 1.618rem"
-          }
-        },
-        "accessibility_system": {
-          "focus_indicators": "outline: 2px solid (visible)",
-          "motion_sensitivity": "Respect prefers-reduced-motion",
-          "contrast_ratio": "7:1 per wcag_2_2_aaa",
-          "theme_stability": "Avoid automatic switching for letters"
-        },
-        "print_system": {
-          "page_setup": "@page { size: A5; margin: 0.75cm; }",
-          "font_sizes": "12pt body, 24pt h1, 18pt h2, 14pt h3",
-          "color_scheme": "Black text, white background",
-          "element_breaks": "page-break-inside: avoid"
-        }
-      },
-      "cognitive_load_management": {
-        "content_density": {
-          "large_lists": "CSS Grid for >20 items",
-          "column_layout": "minmax(150px, 1fr)",
-          "spacing": "0.5rem gap, 1.618rem margin"
-        },
-        "localization": {
-          "nordic_characters": "UTF-8 font support for æ, ø, å",
-          "norwegian_text": "hyphens: auto for readability",
-          "testing": "Verify character display in print/screen"
-        },
-        "error_handling": {
-          "font_fallbacks": "Georgia, Times New Roman",
-          "unit_fallbacks": "rem/px for calc() failures",
-          "browser_degradation": "IE11 compatibility testing"
-        }
-      }
-    },
-    "principles": [
-      "clarity_over_cleverness", 
-      "accessibility_first", 
-      "mathematical_foundation"
-    ],
-    "typography": {
-      "cognitive_header": "§ Typography System Foundation",
-      "scale": "golden_ratio_1618",
-      "base_size": "16px",
-      "font_stacks": {
-        "primary": "-apple-system, BlinkMacSystemFont, 'Segoe UI', Roboto, sans-serif",
-        "monospace": "'SF Mono', Monaco, 'Cascadia Code', 'Roboto Mono', monospace"
-      },
-      "accessibility": {
-        "contrast_ratio": "7:1", 
-        "font_size_min": "16px"
-      }
-    },
-    "color_system": {
-      "cognitive_header": "§ Color System Methodology",
-      "methodology": "semantic_hsl",
-      "accessibility": "wcag_2_2_aaa",
-      "modes": [
-        "light", 
-        "dark", 
-        "high_contrast"
-      ]
-    },
-    "spatial_system": {
-      "cognitive_header": "§ Spatial Design Foundation",
-      "base_unit": "0.5rem",
-      "grid": "8pt_baseline",
-      "golden_ratio": "1.618_proportions"
-    },
-    "motion": {
-      "cognitive_header": "§ Motion Design System",
-      "duration": {
-        "fast": "150ms", 
-        "normal": "300ms", 
-        "slow": "500ms"
-      },
-      "easing": "cubic-bezier(0.25, 0.1, 0.25, 1)",
-      "accessibility": "respect_prefers_reduced_motion",
-      "performance": "60fps_minimum"
->>>>>>> refs/remotes/origin/main
-    }
-  },
-  
-  "circuit_breakers": {
-    "cognitive_header": "§ Circuit Breakers and Failure Prevention",
-    "cognitive_overload": {
-      "detection": "working_memory_chunks_exceed_7_items",
-      "action": "pause_processing_chunk_information_resume_when_under_threshold",
-      "recovery": "prioritize_critical_context_compress_or_defer_secondary"
-    },
-    "infinite_loops": {
-      "detection": "iteration_count_tracking_with_maximum_limits",
-      "prevention": "mandatory_termination_conditions_before_any_loop",
-      "action": "break_loop_log_state_request_human_intervention"
-    },
-    "resource_exhaustion": {
-      "memory_limit": "1GB_maximum_for_all_monitoring_systems",
-      "cpu_limit": "10_percent_maximum_for_observability_tasks",
-      "detection": "resource_usage_monitoring_every_10_seconds",
-      "action": "reduce_monitoring_frequency_or_disable_non_critical_monitoring"
-    },
-    "cascading_failures": {
-      "isolation": "component_failure_cannot_propagate_to_other_components",
-      "detection": "error_rate_monitoring_with_1_percent_threshold",
-      "action": "isolate_failing_component_maintain_core_functionality"
-    }
-  },
-  
-  "validation_procedures": {
-    "cognitive_header": "§ Explicit Validation Procedures for All Standards",
-    "automated_validation": {
-      "frequency": "every_code_commit_and_deployment",
-      "tools": ["eslint", "rubocop", "brakeman", "lighthouse", "axe_core"],
-      "failure_action": "block_deployment_until_all_validations_pass"
-    },
-    "manual_validation": {
-      "frequency": "weekly_for_critical_systems_monthly_for_others",
-      "procedures": ["code_review", "accessibility_testing", "security_review"],
-      "failure_action": "create_immediate_remediation_plan_with_timeline"
-    },
-    "validation_of_validation": {
-      "meta_validation": "validate_that_validation_systems_are_working",
-      "frequency": "monthly_validation_system_health_check",
-      "procedures": ["false_positive_testing", "false_negative_testing"],
-      "failure_action": "fix_validation_system_before_resuming_normal_operations"
-    }
-  },
-  
-  "resource_limits": {
-    "cognitive_header": "§ Explicit Resource Limits and Monitoring",
-    "observability_overhead": {
-      "maximum_cpu_usage": "10_percent_of_available_cpu",
-      "maximum_memory_usage": "1GB_total_for_all_monitoring",
-      "maximum_network_bandwidth": "5_percent_of_available_bandwidth",
-      "measurement_frequency": "every_10_seconds_with_alerting"
-    },
-    "storage_limits": {
-      "log_retention": "30_days_hot_storage_90_days_warm_7_years_cold",
-      "metrics_retention": "7_days_raw_data_1_year_aggregated",
-      "maximum_storage_growth": "1GB_per_day_maximum_with_automatic_pruning"
-    },
-    "enforcement": {
-      "hard_limits": "automatic_cutoff_when_limits_exceeded",
-      "soft_limits": "warnings_at_80_percent_of_hard_limits",
-      "recovery": "automatic_cleanup_oldest_data_first"
-    }
-  },
-  
-  "fallback_procedures": {
-    "cognitive_header": "§ Fallback Procedures for System Failures",
-    "monitoring_failure": {
-      "detection": "monitoring_system_health_check_every_60_seconds",
-      "fallback": "basic_system_health_checks_only",
-      "recovery": "restart_monitoring_with_reduced_functionality"
-    },
-    "performance_degradation": {
-      "detection": "response_time_increase_above_200_percent_baseline",
-      "fallback": "disable_non_essential_features_maintain_core_functionality",
-      "recovery": "gradual_re_enabling_of_features_with_monitoring"
-    },
-    "complete_system_failure": {
-      "detection": "no_response_for_30_seconds",
-      "fallback": "static_error_page_with_contact_information",
-      "recovery": "manual_intervention_required_with_incident_response"
-    }
-  },
-<<<<<<< HEAD
-<<<<<<< HEAD
-  
-  "self_optimization": {
-    "philosophy": "recursive_cognitive_enhancement_with_mandatory_termination_conditions",
-    "optimization_limits": {
-      "maximum_iterations": "3_optimization_cycles_maximum",
-      "time_limit": "optimization_cycle_cannot_exceed_24_hours",
-      "resource_limit": "optimization_cannot_use_more_than_20_percent_system_resources"
-    },
-    "triggers": {
-      "cognitive_overload_detected": {
-        "measurement": "working_memory_chunks_exceed_7_for_more_than_300_seconds",
-        "action": "reduce_complexity_or_chunk_information_differently"
-      },
-      "completion_rate_below_95_percent": {
-        "measurement_window": "rolling_30_day_period",
-        "action": "analyze_failure_patterns_adjust_procedures"
-      },
-      "performance_degradation": {
-        "measurement": "response_time_increase_above_50_percent_baseline_for_24_hours",
-        "action": "identify_bottlenecks_optimize_critical_path"
-      }
-    },
-    "forbidden_modifications": [
-      "core_principles_engineering_design_communication",
-      "extreme_scrutiny_framework_and_enforcement",
-      "circuit_breakers_and_safety_mechanisms",
-      "resource_limits_and_monitoring_thresholds"
-    ],
-    "termination_conditions": {
-      "success": "all_metrics_within_acceptable_ranges_for_7_consecutive_days",
-      "failure": "no_improvement_after_3_optimization_cycles",
-      "resource_exhaustion": "optimization_overhead_exceeds_20_percent_system_resources"
-    }
-=======
-=======
->>>>>>> 9280f6be
+    }
+  },
+  "business_strategy": {
+    "framework": "design_thinking_lean_startup_agile",
+    "tools": {
+      "lean_canvas": "monthly_updates",
+      "okr": "quarterly_cycles",
+      "design_thinking": "continuous_iteration"
+    },
+    "localization": {
+      "nordic": ["norwegian", "swedish", "danish", "icelandic"],
+      "communication": "direct_transparent",
+      "currency": "nok_sek_dkk_isk"
+    }
+  },
+  "specialized_capabilities": {
+    "visualization": {
+      "3d": ["babylon_js", "three_js"],
+      "charts": ["d3_js", "interactive_svg"],
+      "animation": ["gpu_accelerated", "mathematical_precision"]
+    },
+    "async_processing": {
+      "patterns": ["concurrent_ruby", "async_gem", "actor_model"],
+      "security": ["rate_limiting", "resource_limits", "timeout_protection"],
+      "monitoring": ["performance_metrics", "error_tracking"]
+    },
+    "browser_automation": {
+      "frameworks": ["ferrum", "selenium", "playwright"],
+      "security": ["unveil_restrictions", "pledge_limits", "sandboxing"],
+      "performance": ["headless_optimization", "concurrent_sessions"]
+    },
+    "scraping": {
+      "libraries": ["nokogiri", "mechanize", "httparty"],
+      "patterns": ["rate_limiting", "retry_mechanisms", "error_recovery"],
+      "ethics": ["robots_txt_compliance", "respectful_crawling"]
+    }
+  },
+  "quality_assurance": {
+    "gates": {
+      "syntax": "no_errors",
+      "tests": "90_percent_coverage",
+      "security": "zero_trust_a_plus",
+      "performance": "95_plus_core_web_vitals",
+      "accessibility": "wcag_2_2_aaa",
+      "formatting": "universal_consistency"
+    },
+    "tools": {
+      "linting": ["rubocop", "eslint"],
+      "testing": ["rspec", "jest", "playwright"],
+      "security": ["brakeman", "bundler_audit"],
+      "performance": ["lighthouse", "web_vitals"],
+      "accessibility": ["axe_core"]
+    },
+    "ai_enhancement": {
+      "code_review": "semantic_analysis",
+      "security": "vulnerability_detection",
+      "performance": "predictive_analysis",
+      "accessibility": "automated_validation"
+    }
+  },
+  "security": {
+    "baseline": ["input_validation", "output_encoding", "secure_defaults", "zero_trust"],
+    "by_stack": {
+      "rails": ["secure_headers", "brakeman", "pundit"],
+      "frontend": ["csp_headers", "sri_integrity", "https_only"],
+      "shell": ["input_sanitization", "privilege_dropping"],
+      "openbsd": ["pledge", "unveil", "doas"],
+      "browser": ["sandbox_isolation", "resource_limits"],
+      "async": ["rate_limiting", "circuit_breakers"]
+    }
+  },
+  "deployment": {
+    "environments": ["development", "staging", "production"],
+    "requirements": {
+      "docs": ["readme", "setup", "api_docs"],
+      "scripts": ["install", "test", "deploy"],
+      "configs": ["environment_examples", "monitoring"]
+    },
+    "monitoring": {
+      "health": ["service_status", "resource_usage"],
+      "logging": ["error_tracking", "performance_metrics"],
+      "alerts": ["service_down", "high_error_rate"]
+    }
+  },
   "self_optimization": {
     "philosophy": "surgical_enhancement_preserve_core",
     "triggers": ["performance_degradation", "error_increase", "user_feedback"],
@@ -1168,9 +707,5 @@
       "quality": "world_class_compliance",
       "performance": "95_plus_lighthouse"
     }
-<<<<<<< HEAD
->>>>>>> refs/remotes/origin/main
-=======
->>>>>>> 9280f6be
-  }
+  }
 }